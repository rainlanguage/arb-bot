--- conflicted
+++ resolved
@@ -4,56 +4,6 @@
 # Git branch to track for docker compose
 DOCKER_CHANNEL=master
 
-<<<<<<< HEAD
-=======
-# private key of the matchmaker bot's wallet
-BOT_WALLET_PRIVATEKEY="123..."
-
-# mnemonic phrase
-MNEMONIC=""
-
-# List of RPC url(s) for interacting with evm, optionally with selection weight and track size separated by comma in form of key=value
-# example: url=https://rpc1.com,weight=0.5,trackSize=100
-RPC_URL="https://polygon-mainnet.g.alchemy.com/v2/{API_KEY}, https://rpc.ankr.com/polygon/{API_KEY};2.5, https://drpc.com;1.5;85"
-
-# Option to explicitly use these rpc for write transactions, such as flashbots or mev protect rpc to protect against mev attacks.
-WRITE_RPC=""
-
-# arb contract address
-ARB_ADDRESS="0x123..."
-
-# generic arb contract address
-GENERIC_ARB_ADDRESS="0x123..."
-
-# one or more subgraph urls to read orders details from, can be used in combination with ORDERS
-# for more than 1 subgraphs, seperate them by comma and a space
-SUBGRAPH="https://api.thegraph.com/subgraphs/name/org1/sg1, https://api.thegraph.com/subgraphs/name/org2/sg2"
-
-# list of liquidity providers names separated by a comma for each
-LIQUIDITY_PROVIDERS="sushiswapv2,uniswapv3,quickswap"
-
-# gas coverage percentage for each transaction to be considered profitable to be submitted
-GAS_COVER="100"
-
-# Option to filter the subgraph query results with a specific order hash
-ORDER_HASH=""
-
-# Option to filter the subgraph query results with a specific order owner address
-ORDER_OWNER=""
-
-# Seconds to wait between each arb round, default is 10
-SLEEP=10
-
-# Option to maximize maxIORatio
-MAX_RATIO="true"
-
-# Optional seconds to wait for the transaction to mine before disregarding it
-TIMEOUT=""
-
-# number of hops of binary search, if left unspecified will be 1 by default
-HOPS=11
-
->>>>>>> ea923b01
 # api key for heyperDx platfomr to send spans to, if not set will send traces to localhost
 HYPERDX_API_KEY=""
 
