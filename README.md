--- conflicted
+++ resolved
@@ -113,13 +113,8 @@
 - `--owner-profile`, Specifies the owner limit, example: --owner-profile 0x123456=12 . Will override the 'OWNER_PROFILE' in env variables
 - `--public-rpc`, Allows to use public RPCs as fallbacks, default is false. Will override the 'PUBLIC_RPC' in env variables
 - `--gas-price-multiplier`, Option to multiply the gas price fetched from the rpc as percentage, default is 107, ie +7%. Will override the 'GAS_PRICE_MULTIPLIER' in env variables
-<<<<<<< HEAD
-- `--gas-limit-multiplier`, Option to multiply the gas limit estimation from the rpc as percentage, default is 105, ie +5%. Will override the 'GAS_LIMIT_MULTIPLIER' in env variables
-- `--tx-gas`, Option to set a static gas limit for all submitting txs. Will override the 'TX_GAS' in env variables
-=======
 - `--gas-limit-multiplier`, Option to multiply the gas limit estimation from the rpc as percentage, default is 100, ie no change. Will override the 'GAS_LIMIT_MULTIPLIER' in env variables
 - `--tx-gas`, Option to set a gas limit for all submitting txs optionally with appended percentage sign to apply as percentage to original gas. Will override the 'TX_GAS' in env variables
->>>>>>> 639b0a9a
 - `--rp-only`, Only clear orders through RP4, excludes intra and inter orderbook clears. Will override the 'RP_ONLY' in env variablesin env variables
 - `-V` or `--version`, output the version number
 - `-h` or `--help`, output usage information
@@ -268,11 +263,7 @@
 # Option to multiply the gas price fetched from the rpc as percentage, default is 107, ie +7%
 GAS_PRICE_MULTIPLIER=
 
-<<<<<<< HEAD
-# Option to multiply the gas limit estimation from the rpc as percentage, default is 105, ie +5%
-=======
 # Option to multiply the gas limit estimation from the rpc as percentage, default is 100, ie no change
->>>>>>> 639b0a9a
 GAS_LIMIT_MULTIPLIER=
 
 # Option to set a gas limit for all submitting txs optionally with appended percentage sign to apply as percentage to original gas
