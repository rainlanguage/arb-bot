require("dotenv").config();
const { assert } = require("chai");
const testData = require("./data");
const { ChainKey } = require("sushi");
const { clear } = require("../../src");
const { arbAbis } = require("../../src/abis");
const mockServer = require("mockttp").getLocal();
const { ethers, viem, network } = require("hardhat");
const { Resource } = require("@opentelemetry/resources");
const { trace, context } = require("@opentelemetry/api");
const { publicActions, walletActions } = require("viem");
const ERC20Artifact = require("../abis/ERC20Upgradeable.json");
const { abi: orderbookAbi } = require("../abis/OrderBook.json");
const helpers = require("@nomicfoundation/hardhat-network-helpers");
const { ProcessPairReportStatus } = require("../../src/processOrders");
const { getChainConfig, getDataFetcher } = require("../../src/config");
const { OTLPTraceExporter } = require("@opentelemetry/exporter-trace-otlp-http");
const { SEMRESATTRS_SERVICE_NAME } = require("@opentelemetry/semantic-conventions");
const { BasicTracerProvider, BatchSpanProcessor } = require("@opentelemetry/sdk-trace-base");
const { prepareOrdersForRound, getOrderbookOwnersProfileMapFromSg } = require("../../src/order");
const {
    arbDeploy,
    encodeMeta,
    getEventArgs,
    randomUint256,
    mockSgFromEvent,
    genericArbrbDeploy,
    encodeQuoteResponse,
    deployOrderBookNPE2,
    rainterpreterNPE2Deploy,
    rainterpreterStoreNPE2Deploy,
} = require("../utils");

// run tests on each network in the provided data
for (let i = 0; i < testData.length; i++) {
    const [
        chainId,
        rpc,
        blockNumber,
        tokens,
        addressesWithBalance,
        liquidityProviders,
        deposits,
        orderbookAddress,
        arbAddress,
        botAddress,
    ] = testData[i];

    // if rpc is not defined for a network go to next test
    if (!rpc) continue;

    describe(`Rain Arb Bot E2E Tests on "${ChainKey[chainId]}" Network`, async function () {
        before(() => mockServer.start(8080));
        after(() => mockServer.stop());

        // get config for the chain
        const config = getChainConfig(chainId);

        // get available route processor versions for the chain (only RP4)
        const rpVersions = Object.keys(config.routeProcessors).filter((v) => v === "4");
        if (rpVersions.length === 0)
            assert.fail(`Found no known RP4 contract address on ${ChainKey[chainId]} chain`);

        const exporter = new OTLPTraceExporter();
        const provider = new BasicTracerProvider({
            resource: new Resource({
                [SEMRESATTRS_SERVICE_NAME]: "arb-bot-test",
            }),
        });
        provider.addSpanProcessor(new BatchSpanProcessor(exporter));
        provider.register();
        const tracer = provider.getTracer("arb-bot-tracer");

        // run tests on each rp version
        for (let j = 0; j < rpVersions.length; j++) {
            const rpVersion = rpVersions[j];

            it(`should clear orders successfully using route processor v${rpVersion}`, async function () {
                config.rpc = [rpc];
                const viemClient = await viem.getPublicClient();
                const dataFetcher = await getDataFetcher(config, liquidityProviders, false);
                const testSpan = tracer.startSpan("test-clearing");
                const ctx = trace.setSpan(context.active(), testSpan);

                // reset network before each test
                await helpers.reset(rpc, blockNumber);
                // get bot signer
                const bot = botAddress
                    ? (await viem.getTestClient({ account: botAddress }))
                          .extend(publicActions)
                          .extend(walletActions)
                    : (
                          await viem.getTestClient({
                              account: "0x22025257BeF969A81eDaC0b343ce82d777931327",
                          })
                      )
                          .extend(publicActions)
                          .extend(walletActions);
                bot.impersonateAccount({
                    address: botAddress ?? "0x22025257BeF969A81eDaC0b343ce82d777931327",
                });
                await network.provider.send("hardhat_setBalance", [
                    bot.account.address,
                    "0x4563918244F40000",
                ]);
                bot.BALANCE = ethers.BigNumber.from("0x4563918244F40000");
                bot.BOUNTY = [];

                // deploy contracts
                const interpreter = await rainterpreterNPE2Deploy();
                const store = await rainterpreterStoreNPE2Deploy();
                const orderbook = !orderbookAddress
                    ? await deployOrderBookNPE2()
                    : await ethers.getContractAt(orderbookAbi, orderbookAddress);

                const arb = !arbAddress
                    ? await arbDeploy(orderbook.address, config.routeProcessors[rpVersion])
                    : await ethers.getContractAt(arbAbis, arbAddress);

                // set up tokens contracts and impersonate owners
                const owners = [];
                for (let i = 0; i < tokens.length; i++) {
                    tokens[i].contract = await ethers.getContractAt(
                        ERC20Artifact.abi,
                        tokens[i].address,
                    );
                    tokens[i].vaultId = ethers.BigNumber.from(randomUint256());
                    tokens[i].depositAmount = ethers.utils.parseUnits(
                        deposits[i] ?? "100",
                        tokens[i].decimals,
                    );
                    // owners.push(
                    //     (await viem.getTestClient({account: addressesWithBalance[i]})).extend(publicActions).extend(walletActions)
                    //     // await ethers.getImpersonatedSigner(addressesWithBalance[i])
                    // );
                    owners.push(await ethers.getImpersonatedSigner(addressesWithBalance[i]));
                    await network.provider.send("hardhat_setBalance", [
                        addressesWithBalance[i],
                        "0x4563918244F40000",
                    ]);
                }

                // bot original token balances
                const originalBotTokenBalances = [];
                for (const t of tokens) {
                    originalBotTokenBalances.push(await t.contract.balanceOf(bot.account.address));
                }

                // dposit and add orders for each owner and return
                // the deployed orders in format of a sg query.
                // all orders have WETH as output and other specified
                // tokens as input
                let orders = [];
                for (let i = 1; i < tokens.length; i++) {
                    const depositConfigStruct = {
                        token: tokens[i].address,
                        vaultId: tokens[i].vaultId,
                        amount: tokens[i].depositAmount.toString(),
                    };
                    await tokens[i].contract
                        .connect(owners[i])
                        .approve(orderbook.address, depositConfigStruct.amount);
                    await orderbook
                        .connect(owners[i])
                        .deposit2(
                            depositConfigStruct.token,
                            depositConfigStruct.vaultId,
                            depositConfigStruct.amount,
                            [],
                        );

                    // prebuild bytecode: "_ _: 0 max; :;"
                    const ratio = "0".repeat(64); // 0
                    const maxOutput = "f".repeat(64); // max
                    const bytecode = `0x0000000000000000000000000000000000000000000000000000000000000002${maxOutput}${ratio}0000000000000000000000000000000000000000000000000000000000000015020000000c02020002011000000110000100000000`;
                    const addOrderConfig = {
                        evaluable: {
                            interpreter: interpreter.address,
                            store: store.address,
                            bytecode,
                        },
                        nonce: "0x" + "0".repeat(63) + "1",
                        secret: "0x" + "0".repeat(63) + "1",
                        validInputs: [
                            {
                                token: tokens[0].address,
                                decimals: tokens[0].decimals,
                                vaultId: tokens[0].vaultId,
                            },
                        ],
                        validOutputs: [
                            {
                                token: tokens[i].address,
                                decimals: tokens[i].decimals,
                                vaultId: tokens[i].vaultId,
                            },
                        ],
                        meta: encodeMeta("some_order"),
                    };
                    const tx = await orderbook.connect(owners[i]).addOrder2(addOrderConfig, []);
                    orders.push(
                        await mockSgFromEvent(
                            await getEventArgs(tx, "AddOrderV2", orderbook),
                            orderbook,
                            tokens.map((v) => ({ ...v.contract, knownSymbol: v.symbol })),
                        ),
                    );
                }

                // mock quote responses
                await mockServer
                    .forPost("/rpc")
                    .once()
                    .thenSendJsonRpcResult(
                        encodeQuoteResponse(
                            tokens.slice(1).map((v) => [
                                true, // success
                                v.depositAmount.mul("1" + "0".repeat(18 - v.decimals)), //maxout
                                ethers.constants.Zero, // ratio
                            ]),
                        ),
                    );
                for (let i = 1; i < tokens.length; i++) {
                    const output = tokens[i].depositAmount.mul(
                        "1" + "0".repeat(18 - tokens[i].decimals),
                    );
                    await mockServer
                        .forPost("/rpc")
                        .withBodyIncluding(owners[i].address.substring(2).toLowerCase())
                        .thenSendJsonRpcResult(
                            encodeQuoteResponse([[true, output, ethers.constants.Zero]]),
                        );
                }

                // run the clearing process
                config.isTest = true;
                config.shuffle = false;
                config.signer = bot;
                config.hops = 2;
                config.retries = 1;
                config.lps = liquidityProviders;
                config.rpVersion = rpVersion;
                config.arbAddress = arb.address;
                config.orderbookAddress = orderbook.address;
                config.testBlockNumber = BigInt(blockNumber);
                config.gasCoveragePercentage = "1";
                config.viemClient = viemClient;
                config.dataFetcher = dataFetcher;
                config.accounts = [];
                config.mainAccount = bot;
                config.quoteRpc = [mockServer.url + "/rpc"];
                config.gasPriceMultiplier = 107;
<<<<<<< HEAD
                orders = prepareOrdersForRound(
                    await getOrderbookOwnersProfileMapFromSg(orders, viemClient, []),
                    false,
                );
=======
                config.gasLimitMultiplier = 100;
>>>>>>> 30b48594
                const { reports } = await clear(config, orders, tracer, ctx);

                // should have cleared correct number of orders
                assert.ok(reports.length == tokens.length - 1, "Failed to clear all given orders");

                // validate each cleared order
                let inputProfit = ethers.constants.Zero;
                let gasSpent = ethers.constants.Zero;
                for (let i = 0; i < reports.length; i++) {
                    assert.equal(reports[i].status, ProcessPairReportStatus.FoundOpportunity);
                    assert.equal(reports[i].clearedOrders.length, 1);

                    const pair = `${tokens[0].symbol}/${tokens[i + 1].symbol}`;
                    const clearedAmount = ethers.BigNumber.from(reports[i].clearedAmount);
                    const outputVault = await orderbook.vaultBalance(
                        owners[i + 1].address,
                        tokens[i + 1].address,
                        tokens[i + 1].vaultId,
                    );
                    const inputVault = await orderbook.vaultBalance(
                        owners[0].address,
                        tokens[0].address,
                        tokens[0].vaultId,
                    );
                    const botTokenBalance = await tokens[i + 1].contract.balanceOf(
                        bot.account.address,
                    );

                    assert.equal(reports[i].tokenPair, pair);

                    // should have cleared equal to vault balance or lower
                    assert.ok(
                        tokens[i + 1].depositAmount.gte(clearedAmount),
                        `Did not clear expected amount for: ${pair}`,
                    );
                    assert.ok(
                        outputVault.eq(tokens[i + 1].depositAmount.sub(clearedAmount)),
                        `Unexpected current output vault balance: ${pair}`,
                    );
                    assert.ok(inputVault.eq(0), `Unexpected current input vault balance: ${pair}`);
                    assert.ok(
                        originalBotTokenBalances[i + 1].eq(botTokenBalance),
                        `Unexpected current bot ${tokens[i + 1].symbol} balance`,
                    );

                    // collect all bot's input income (bounty) and gas cost
                    inputProfit = inputProfit.add(
                        ethers.utils.parseUnits(reports[i].inputTokenIncome),
                    );
                    gasSpent = gasSpent.add(ethers.utils.parseUnits(reports[i].actualGasCost));
                }

                // all input bounties (+ old balance) should be equal to current bot's balance
                assert.ok(
                    originalBotTokenBalances[0]
                        .add(inputProfit)
                        .eq(await tokens[0].contract.balanceOf(bot.account.address)),
                    "Unexpected bot bounty",
                );

                // bot's gas token balance and bounty tokens should be correct
                assert.deepEqual(bot.BOUNTY, [
                    {
                        address: tokens[0].address.toLowerCase(),
                        decimals: tokens[0].decimals,
                        symbol: tokens[0].symbol,
                    },
                ]);
                assert.equal(
                    bot.BALANCE.toString(),
                    (await bot.getBalance({ address: bot.account.address })).toString(),
                );
                assert.equal(
                    gasSpent.toString(),
                    ethers.BigNumber.from("0x4563918244F40000").sub(bot.BALANCE).toString(),
                );

                testSpan.end();
            });

            it("should clear orders successfully using inter-orderbook", async function () {
                config.rpc = [rpc];
                const viemClient = await viem.getPublicClient();
                const dataFetcher = await getDataFetcher(config, liquidityProviders, false);
                const testSpan = tracer.startSpan("test-clearing");
                const ctx = trace.setSpan(context.active(), testSpan);

                // reset network before each test
                await helpers.reset(rpc, blockNumber);

                // get bot signer
                const bot = botAddress
                    ? (await viem.getTestClient({ account: botAddress }))
                          .extend(publicActions)
                          .extend(walletActions)
                    : (
                          await viem.getTestClient({
                              account: "0x22025257BeF969A81eDaC0b343ce82d777931327",
                          })
                      )
                          .extend(publicActions)
                          .extend(walletActions);
                bot.impersonateAccount({
                    address: botAddress ?? "0x22025257BeF969A81eDaC0b343ce82d777931327",
                });
                await network.provider.send("hardhat_setBalance", [
                    bot.account.address,
                    "0x4563918244F40000",
                ]);
                bot.BALANCE = ethers.BigNumber.from("0x4563918244F40000");
                bot.BOUNTY = [];

                // deploy contracts
                const interpreter = await rainterpreterNPE2Deploy();
                const store = await rainterpreterStoreNPE2Deploy();
                const orderbook1 = !orderbookAddress
                    ? await deployOrderBookNPE2()
                    : await ethers.getContractAt(orderbookAbi, orderbookAddress);
                const orderbook2 = await deployOrderBookNPE2();
                const genericArb = await genericArbrbDeploy(orderbook2.address);
                const arb = !arbAddress
                    ? await arbDeploy(orderbook1.address, config.routeProcessors[rpVersion])
                    : await ethers.getContractAt(arbAbis, arbAddress);

                // set up tokens contracts and impersonate owners
                const owners = [];
                for (let i = 0; i < tokens.length; i++) {
                    tokens[i].contract = await ethers.getContractAt(
                        ERC20Artifact.abi,
                        tokens[i].address,
                    );
                    if (i === 0) {
                        tokens[0].vaultIds = [];
                        for (let j = 0; j < tokens.length - 1; j++) {
                            tokens[0].vaultIds.push(ethers.BigNumber.from(randomUint256()));
                        }
                    }
                    tokens[i].vaultId = ethers.BigNumber.from(randomUint256());
                    tokens[i].depositAmount =
                        i > 0
                            ? (tokens[i].depositAmount = ethers.utils.parseUnits(
                                  deposits[i] ?? "100",
                                  tokens[i].decimals,
                              ))
                            : (tokens[i].depositAmount = ethers.utils
                                  .parseUnits(deposits[i] ?? "100", tokens[i].decimals)
                                  .div(tokens.length - 1));
                    owners.push(await ethers.getImpersonatedSigner(addressesWithBalance[i]));
                    await network.provider.send("hardhat_setBalance", [
                        addressesWithBalance[i],
                        "0x4563918244F40000",
                    ]);
                }

                // bot original token balances
                const originalBotTokenBalances = [];
                for (const t of tokens) {
                    originalBotTokenBalances.push(await t.contract.balanceOf(bot.account.address));
                }

                // dposit and add orders for each owner and return
                // the deployed orders in format of a sg query.
                // all orders have WETH as output and other specified
                // tokens as input
                let orders = [];
                for (let i = 1; i < tokens.length; i++) {
                    const depositConfigStruct1 = {
                        token: tokens[i].address,
                        vaultId: tokens[i].vaultId,
                        amount: tokens[i].depositAmount.toString(),
                    };
                    await tokens[i].contract
                        .connect(owners[i])
                        .approve(orderbook1.address, depositConfigStruct1.amount);
                    await orderbook1
                        .connect(owners[i])
                        .deposit2(
                            depositConfigStruct1.token,
                            depositConfigStruct1.vaultId,
                            depositConfigStruct1.amount,
                            [],
                        );

                    // prebuild bytecode: "_ _: 0 max; :;"
                    const ratio = "0".repeat(64); // 0
                    const maxOutput = "f".repeat(64); // max
                    const bytecode = `0x0000000000000000000000000000000000000000000000000000000000000002${maxOutput}${ratio}0000000000000000000000000000000000000000000000000000000000000015020000000c02020002011000000110000100000000`;
                    const addOrderConfig1 = {
                        evaluable: {
                            interpreter: interpreter.address,
                            store: store.address,
                            bytecode,
                        },
                        nonce: "0x" + "0".repeat(63) + "1",
                        secret: "0x" + "0".repeat(63) + "1",
                        validInputs: [
                            {
                                token: tokens[0].address,
                                decimals: tokens[0].decimals,
                                vaultId: tokens[0].vaultId,
                            },
                        ],
                        validOutputs: [
                            {
                                token: tokens[i].address,
                                decimals: tokens[i].decimals,
                                vaultId: tokens[i].vaultId,
                            },
                        ],
                        meta: encodeMeta("some_order"),
                    };
                    const tx1 = await orderbook1.connect(owners[i]).addOrder2(addOrderConfig1, []);
                    orders.push(
                        await mockSgFromEvent(
                            await getEventArgs(tx1, "AddOrderV2", orderbook1),
                            orderbook1,
                            tokens.map((v) => ({ ...v.contract, knownSymbol: v.symbol })),
                        ),
                    );

                    // opposing orders
                    const depositConfigStruct2 = {
                        token: tokens[0].address,
                        vaultId: tokens[0].vaultIds[i - 1],
                        amount: tokens[0].depositAmount.toString(),
                    };
                    await tokens[0].contract
                        .connect(owners[0])
                        .approve(orderbook2.address, depositConfigStruct2.amount);
                    await orderbook2
                        .connect(owners[0])
                        .deposit2(
                            depositConfigStruct2.token,
                            depositConfigStruct2.vaultId,
                            depositConfigStruct2.amount,
                            [],
                        );
                    const addOrderConfig2 = {
                        evaluable: {
                            interpreter: interpreter.address,
                            store: store.address,
                            bytecode,
                        },
                        nonce: "0x" + "0".repeat(63) + "1",
                        secret: "0x" + "0".repeat(63) + "1",
                        validInputs: [
                            {
                                token: tokens[i].address,
                                decimals: tokens[i].decimals,
                                vaultId: tokens[i].vaultId,
                            },
                        ],
                        validOutputs: [
                            {
                                token: tokens[0].address,
                                decimals: tokens[0].decimals,
                                vaultId: tokens[0].vaultIds[i - 1],
                            },
                        ],
                        meta: encodeMeta("some_order"),
                    };
                    const tx2 = await orderbook2.connect(owners[0]).addOrder2(addOrderConfig2, []);
                    orders.push(
                        await mockSgFromEvent(
                            await getEventArgs(tx2, "AddOrderV2", orderbook2),
                            orderbook2,
                            tokens.map((v) => ({ ...v.contract, knownSymbol: v.symbol })),
                        ),
                    );
                }

                // mock quote responses
                await mockServer
                    .forPost("/rpc")
                    .once()
                    .thenSendJsonRpcResult(
                        encodeQuoteResponse([
                            ...tokens.slice(1).map((v) => [
                                true, // success
                                v.depositAmount.mul("1" + "0".repeat(18 - v.decimals)), //maxout
                                ethers.constants.Zero, // ratio
                            ]),
                            ...tokens
                                .slice(1)
                                .map(() => [
                                    true,
                                    tokens[0].depositAmount.mul(
                                        "1" + "0".repeat(18 - tokens[0].decimals),
                                    ),
                                    ethers.constants.Zero,
                                ]),
                        ]),
                    );
                for (let i = 1; i < tokens.length; i++) {
                    const output = tokens[i].depositAmount.mul(
                        "1" + "0".repeat(18 - tokens[i].decimals),
                    );
                    await mockServer
                        .forPost("/rpc")
                        .withBodyIncluding(owners[i].address.substring(2).toLowerCase())
                        .thenSendJsonRpcResult(
                            encodeQuoteResponse([[true, output, ethers.constants.Zero]]),
                        );
                }
                await mockServer
                    .forPost("/rpc")
                    .withBodyIncluding(owners[0].address.substring(2).toLowerCase())
                    .thenSendJsonRpcResult(
                        encodeQuoteResponse([[true, ethers.constants.Zero, ethers.constants.Zero]]),
                    );

                // run the clearing process
                config.isTest = true;
                config.shuffle = false;
                config.signer = bot;
                config.hops = 2;
                config.retries = 1;
                config.lps = liquidityProviders;
                config.rpVersion = rpVersion;
                config.arbAddress = arb.address;
                config.genericArbAddress = genericArb.address;
                config.orderbookAddress = orderbook1.address;
                config.testBlockNumber = BigInt(blockNumber);
                config.gasCoveragePercentage = "1";
                config.viemClient = viemClient;
                config.dataFetcher = dataFetcher;
                config.accounts = [];
                config.mainAccount = bot;
                config.quoteRpc = [mockServer.url + "/rpc"];
                config.gasPriceMultiplier = 107;
<<<<<<< HEAD
                orders = prepareOrdersForRound(
                    await getOrderbookOwnersProfileMapFromSg(orders, viemClient, []),
                    false,
                );
=======
                config.gasLimitMultiplier = 100;
>>>>>>> 30b48594
                const { reports } = await clear(config, orders, tracer, ctx);

                // should have cleared correct number of orders
                assert.ok(
                    reports.length == (tokens.length - 1) * 2,
                    "Failed to clear all given orders",
                );

                // validate each cleared order
                let gasSpent = ethers.constants.Zero;
                let inputProfit = ethers.constants.Zero;
                for (let i = 0; i < reports.length / 2; i++) {
                    assert.equal(reports[i].status, ProcessPairReportStatus.FoundOpportunity);
                    assert.equal(reports[i].clearedOrders.length, 1);

                    const pair = `${tokens[0].symbol}/${tokens[i + 1].symbol}`;
                    const clearedAmount = ethers.BigNumber.from(reports[i].clearedAmount);
                    const outputVault = await orderbook1.vaultBalance(
                        owners[i + 1].address,
                        tokens[i + 1].address,
                        tokens[i + 1].vaultId,
                    );
                    const inputVault = await orderbook1.vaultBalance(
                        owners[0].address,
                        tokens[0].address,
                        tokens[0].vaultId,
                    );
                    const botTokenBalance = await tokens[i + 1].contract.balanceOf(
                        bot.account.address,
                    );

                    assert.equal(reports[i].tokenPair, pair);

                    // should have cleared equal to vault balance or lower
                    assert.ok(
                        tokens[i + 1].depositAmount.gte(clearedAmount),
                        `Did not clear expected amount for: ${pair}`,
                    );
                    assert.ok(
                        outputVault.eq(tokens[i + 1].depositAmount.sub(clearedAmount)),
                        `Unexpected current output vault balance: ${pair}`,
                    );
                    assert.ok(inputVault.eq(0), `Unexpected current input vault balance: ${pair}`);

                    // output bounties should equal to current bot's token balance
                    assert.ok(
                        originalBotTokenBalances[i + 1]
                            .add(
                                ethers.utils.parseUnits(
                                    reports[i].outputTokenIncome,
                                    tokens[i + 1].decimals,
                                ),
                            )
                            .eq(botTokenBalance),
                        `Unexpected current bot ${tokens[i + 1].symbol} balance`,
                    );

                    // collect all bot's input income (bounty) and gas cost
                    inputProfit = inputProfit.add(
                        ethers.utils.parseUnits(reports[i].inputTokenIncome),
                    );
                    gasSpent = gasSpent.add(ethers.utils.parseUnits(reports[i].actualGasCost));
                }

                // all input bounties (+ old balance) should be equal to current bot's balance
                assert.ok(
                    originalBotTokenBalances[0]
                        .add(inputProfit)
                        .eq(await tokens[0].contract.balanceOf(bot.account.address)),
                    "Unexpected bot bounty",
                );

                // bot's gas token balance and bounty tokens should be correct
                assert.deepEqual(
                    bot.BOUNTY,
                    tokens.map((v) => ({
                        address: v.address.toLowerCase(),
                        decimals: v.decimals,
                        symbol: v.symbol,
                    })),
                );
                assert.equal(
                    bot.BALANCE.toString(),
                    (await bot.getBalance({ address: bot.account.address })).toString(),
                );
                assert.equal(
                    gasSpent.toString(),
                    ethers.BigNumber.from("0x4563918244F40000").sub(bot.BALANCE).toString(),
                );

                testSpan.end();
            });

            it("should clear orders successfully using intra-orderbook", async function () {
                config.rpc = [rpc];
                const viemClient = await viem.getPublicClient();
                const dataFetcher = await getDataFetcher(config, liquidityProviders, false);
                const testSpan = tracer.startSpan("test-clearing");
                const ctx = trace.setSpan(context.active(), testSpan);

                // reset network before each test
                await helpers.reset(rpc, blockNumber);

                // get bot signer
                const bot = botAddress
                    ? (await viem.getTestClient({ account: botAddress }))
                          .extend(publicActions)
                          .extend(walletActions)
                    : (
                          await viem.getTestClient({
                              account: "0x22025257BeF969A81eDaC0b343ce82d777931327",
                          })
                      )
                          .extend(publicActions)
                          .extend(walletActions);
                bot.impersonateAccount({
                    address: botAddress ?? "0x22025257BeF969A81eDaC0b343ce82d777931327",
                });
                await network.provider.send("hardhat_setBalance", [
                    bot.account.address,
                    "0x4563918244F40000",
                ]);
                bot.BALANCE = ethers.BigNumber.from("0x4563918244F40000");
                bot.BOUNTY = [];

                // deploy contracts
                const interpreter = await rainterpreterNPE2Deploy();
                const store = await rainterpreterStoreNPE2Deploy();
                const orderbook = !orderbookAddress
                    ? await deployOrderBookNPE2()
                    : await ethers.getContractAt(orderbookAbi, orderbookAddress);
                const arb = !arbAddress
                    ? await arbDeploy(orderbook.address, config.routeProcessors[rpVersion])
                    : await ethers.getContractAt(arbAbis, arbAddress);

                // set up tokens contracts and impersonate owners
                const owners = [];
                for (let i = 0; i < tokens.length; i++) {
                    tokens[i].contract = await ethers.getContractAt(
                        ERC20Artifact.abi,
                        tokens[i].address,
                    );
                    if (i === 0) {
                        tokens[0].vaultIds = [];
                        for (let j = 0; j < tokens.length - 1; j++) {
                            tokens[0].vaultIds.push(ethers.BigNumber.from(randomUint256()));
                        }
                    }
                    tokens[i].vaultId = ethers.BigNumber.from(randomUint256());
                    tokens[i].depositAmount =
                        i > 0
                            ? (tokens[i].depositAmount = ethers.utils.parseUnits(
                                  deposits[i] ?? "100",
                                  tokens[i].decimals,
                              ))
                            : (tokens[i].depositAmount = ethers.utils
                                  .parseUnits(deposits[i] ?? "100", tokens[i].decimals)
                                  .div(tokens.length - 1));
                    owners.push(await ethers.getImpersonatedSigner(addressesWithBalance[i]));
                    await network.provider.send("hardhat_setBalance", [
                        addressesWithBalance[i],
                        "0x4563918244F40000",
                    ]);
                }

                // bot original token balances
                const originalBotTokenBalances = [];
                for (const t of tokens) {
                    originalBotTokenBalances.push(await t.contract.balanceOf(bot.account.address));
                }

                // dposit and add orders for each owner and return
                // the deployed orders in format of a sg query.
                // all orders have WETH as output and other specified
                // tokens as input
                let orders = [];
                for (let i = 1; i < tokens.length; i++) {
                    const depositConfigStruct1 = {
                        token: tokens[i].address,
                        vaultId: tokens[i].vaultId,
                        amount: tokens[i].depositAmount.toString(),
                    };
                    await tokens[i].contract
                        .connect(owners[i])
                        .approve(orderbook.address, depositConfigStruct1.amount);
                    await orderbook
                        .connect(owners[i])
                        .deposit2(
                            depositConfigStruct1.token,
                            depositConfigStruct1.vaultId,
                            depositConfigStruct1.amount,
                            [],
                        );

                    // prebuild bytecode: "_ _: 0.5 max; :;"
                    const ratio1 = ethers.BigNumber.from("500000000000000000")
                        .toHexString()
                        .substring(2)
                        .padStart(64, "0"); // 0.5
                    const maxOutput1 = "f".repeat(64); // max
                    const bytecode1 = `0x0000000000000000000000000000000000000000000000000000000000000002${maxOutput1}${ratio1}0000000000000000000000000000000000000000000000000000000000000015020000000c02020002011000000110000100000000`;
                    const addOrderConfig1 = {
                        evaluable: {
                            interpreter: interpreter.address,
                            store: store.address,
                            bytecode: bytecode1,
                        },
                        nonce: "0x" + "0".repeat(63) + "1",
                        secret: "0x" + "0".repeat(63) + "1",
                        validInputs: [
                            {
                                token: tokens[0].address,
                                decimals: tokens[0].decimals,
                                vaultId: tokens[0].vaultId,
                            },
                        ],
                        validOutputs: [
                            {
                                token: tokens[i].address,
                                decimals: tokens[i].decimals,
                                vaultId: tokens[i].vaultId,
                            },
                        ],
                        meta: encodeMeta("some_order"),
                    };
                    const tx1 = await orderbook.connect(owners[i]).addOrder2(addOrderConfig1, []);
                    orders.push(
                        await mockSgFromEvent(
                            await getEventArgs(tx1, "AddOrderV2", orderbook),
                            orderbook,
                            tokens.map((v) => ({ ...v.contract, knownSymbol: v.symbol })),
                        ),
                    );

                    // opposing orders
                    const depositConfigStruct2 = {
                        token: tokens[0].address,
                        vaultId: tokens[0].vaultIds[i - 1],
                        amount: tokens[0].depositAmount.toString(),
                    };
                    await tokens[0].contract
                        .connect(owners[0])
                        .approve(orderbook.address, depositConfigStruct2.amount);
                    await orderbook
                        .connect(owners[0])
                        .deposit2(
                            depositConfigStruct2.token,
                            depositConfigStruct2.vaultId,
                            depositConfigStruct2.amount,
                            [],
                        );

                    // prebuild bytecode: "_ _: 1 max; :;"
                    const ratio2 = ethers.BigNumber.from("1000000000000000000")
                        .toHexString()
                        .substring(2)
                        .padStart(64, "0"); // 1
                    const maxOutput2 = "f".repeat(64); // max
                    const bytecode2 = `0x0000000000000000000000000000000000000000000000000000000000000002${maxOutput2}${ratio2}0000000000000000000000000000000000000000000000000000000000000015020000000c02020002011000000110000100000000`;
                    const addOrderConfig2 = {
                        evaluable: {
                            interpreter: interpreter.address,
                            store: store.address,
                            bytecode: bytecode2,
                        },
                        nonce: "0x" + "0".repeat(63) + "1",
                        secret: "0x" + "0".repeat(63) + "1",
                        validInputs: [
                            {
                                token: tokens[i].address,
                                decimals: tokens[i].decimals,
                                vaultId: tokens[i].vaultId,
                            },
                        ],
                        validOutputs: [
                            {
                                token: tokens[0].address,
                                decimals: tokens[0].decimals,
                                vaultId: tokens[0].vaultIds[i - 1],
                            },
                        ],
                        meta: encodeMeta("some_order"),
                    };
                    const tx2 = await orderbook.connect(owners[0]).addOrder2(addOrderConfig2, []);
                    orders.push(
                        await mockSgFromEvent(
                            await getEventArgs(tx2, "AddOrderV2", orderbook),
                            orderbook,
                            tokens.map((v) => ({ ...v.contract, knownSymbol: v.symbol })),
                        ),
                    );
                }

                // mock quote responses
                const t0 = [];
                for (let i = 0; i < tokens.length - 1; i++) {
                    t0.push(tokens[0]);
                }
                await mockServer
                    .forPost("/rpc")
                    .once()
                    .thenSendJsonRpcResult(
                        encodeQuoteResponse([
                            ...[tokens[1], ...t0, ...tokens.slice(2)].flatMap((v) => [
                                [
                                    true, // success
                                    v.depositAmount.mul("1" + "0".repeat(18 - v.decimals)), //maxout
                                    ethers.constants.Zero, // ratio
                                ],
                            ]),
                        ]),
                    );
                for (let i = 1; i < tokens.length; i++) {
                    const output = tokens[i].depositAmount.mul(
                        "1" + "0".repeat(18 - tokens[i].decimals),
                    );
                    await mockServer
                        .forPost("/rpc")
                        .withBodyIncluding(owners[i].address.substring(2).toLowerCase())
                        .thenSendJsonRpcResult(
                            encodeQuoteResponse([[true, output, ethers.constants.Zero]]),
                        );
                }
                await mockServer
                    .forPost("/rpc")
                    .withBodyIncluding(owners[0].address.substring(2).toLowerCase())
                    .thenSendJsonRpcResult(
                        encodeQuoteResponse([[true, ethers.constants.Zero, ethers.constants.Zero]]),
                    );

                // run the clearing process
                config.isTest = true;
                config.shuffle = false;
                config.signer = bot;
                config.hops = 2;
                config.retries = 1;
                config.lps = liquidityProviders;
                config.rpVersion = rpVersion;
                config.arbAddress = arb.address;
                config.orderbookAddress = orderbook.address;
                config.testBlockNumber = BigInt(blockNumber);
                config.gasCoveragePercentage = "1";
                config.viemClient = viemClient;
                config.dataFetcher = dataFetcher;
                config.accounts = [];
                config.mainAccount = bot;
                config.quoteRpc = [mockServer.url + "/rpc"];
                config.gasPriceMultiplier = 107;
<<<<<<< HEAD
                orders = prepareOrdersForRound(
                    await getOrderbookOwnersProfileMapFromSg(orders, viemClient, []),
                    false,
                );
=======
                config.gasLimitMultiplier = 100;
>>>>>>> 30b48594
                const { reports } = await clear(config, orders, tracer, ctx);

                // should have cleared correct number of orders
                assert.ok(
                    reports.length == (tokens.length - 1) * 2,
                    "Failed to clear all given orders",
                );

                // validate each cleared order
                let c = 1;
                let gasSpent = ethers.constants.Zero;
                let inputProfit = ethers.constants.Zero;
                for (let i = 0; i < reports.length; i++) {
                    if (reports[i].status !== ProcessPairReportStatus.FoundOpportunity) continue;
                    assert.equal(reports[i].status, ProcessPairReportStatus.FoundOpportunity);
                    assert.equal(reports[i].clearedOrders.length, 1);

                    const pair = `${tokens[0].symbol}/${tokens[c].symbol}`;
                    const clearedAmount = ethers.BigNumber.from(reports[i].clearedAmount);
                    const outputVault = await orderbook.vaultBalance(
                        owners[c].address,
                        tokens[c].address,
                        tokens[c].vaultId,
                    );
                    const inputVault = await orderbook.vaultBalance(
                        owners[0].address,
                        tokens[0].address,
                        tokens[0].vaultId,
                    );
                    const botTokenBalance = await tokens[c].contract.balanceOf(bot.account.address);

                    assert.equal(reports[i].tokenPair, pair);

                    // should have cleared equal to vault balance or lower
                    assert.ok(
                        tokens[c].depositAmount.gte(clearedAmount),
                        `Did not clear expected amount for: ${pair}`,
                    );
                    assert.ok(
                        outputVault.eq(tokens[c].depositAmount.sub(clearedAmount)),
                        `Unexpected current output vault balance: ${pair}`,
                    );
                    assert.ok(inputVault.eq(0), `Unexpected current input vault balance: ${pair}`);
                    assert.ok(
                        originalBotTokenBalances[c].eq(botTokenBalance),
                        `Unexpected current bot ${tokens[c].symbol} balance`,
                    );

                    // collect all bot's input income (bounty) and gas cost
                    inputProfit = inputProfit.add(
                        ethers.utils.parseUnits(reports[i].inputTokenIncome),
                    );
                    gasSpent = gasSpent.add(ethers.utils.parseUnits(reports[i].actualGasCost));
                    c++;
                }
                // all input bounties (+ old balance) should be equal to current bot's balance
                assert.ok(
                    originalBotTokenBalances[0]
                        .add(inputProfit)
                        .eq(await tokens[0].contract.balanceOf(bot.account.address)),
                    "Unexpected bot bounty",
                );

                // bot's gas token balance and bounty tokens should be correct
                assert.deepEqual(bot.BOUNTY, [
                    {
                        address: tokens[0].address.toLowerCase(),
                        decimals: tokens[0].decimals,
                        symbol: tokens[0].symbol,
                    },
                ]);
                assert.equal(
                    bot.BALANCE.toString(),
                    (await bot.getBalance({ address: bot.account.address })).toString(),
                );
                assert.equal(
                    gasSpent.toString(),
                    ethers.BigNumber.from("0x4563918244F40000").sub(bot.BALANCE).toString(),
                );

                testSpan.end();
            });
        }
    });
}<|MERGE_RESOLUTION|>--- conflicted
+++ resolved
@@ -250,14 +250,11 @@
                 config.mainAccount = bot;
                 config.quoteRpc = [mockServer.url + "/rpc"];
                 config.gasPriceMultiplier = 107;
-<<<<<<< HEAD
+                config.gasLimitMultiplier = 100;
                 orders = prepareOrdersForRound(
                     await getOrderbookOwnersProfileMapFromSg(orders, viemClient, []),
                     false,
                 );
-=======
-                config.gasLimitMultiplier = 100;
->>>>>>> 30b48594
                 const { reports } = await clear(config, orders, tracer, ctx);
 
                 // should have cleared correct number of orders
@@ -588,14 +585,11 @@
                 config.mainAccount = bot;
                 config.quoteRpc = [mockServer.url + "/rpc"];
                 config.gasPriceMultiplier = 107;
-<<<<<<< HEAD
+                config.gasLimitMultiplier = 100;
                 orders = prepareOrdersForRound(
                     await getOrderbookOwnersProfileMapFromSg(orders, viemClient, []),
                     false,
                 );
-=======
-                config.gasLimitMultiplier = 100;
->>>>>>> 30b48594
                 const { reports } = await clear(config, orders, tracer, ctx);
 
                 // should have cleared correct number of orders
@@ -944,14 +938,11 @@
                 config.mainAccount = bot;
                 config.quoteRpc = [mockServer.url + "/rpc"];
                 config.gasPriceMultiplier = 107;
-<<<<<<< HEAD
+                config.gasLimitMultiplier = 100;
                 orders = prepareOrdersForRound(
                     await getOrderbookOwnersProfileMapFromSg(orders, viemClient, []),
                     false,
                 );
-=======
-                config.gasLimitMultiplier = 100;
->>>>>>> 30b48594
                 const { reports } = await clear(config, orders, tracer, ctx);
 
                 // should have cleared correct number of orders
