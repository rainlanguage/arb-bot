--- conflicted
+++ resolved
@@ -102,11 +102,8 @@
         config.arbAddress = arb.address;
         config.orderbookAddress = orderbook.address;
         config.testViemClient = viemClient;
-<<<<<<< HEAD
+        config.testBlockNumber = 56738134n;
         config.gasCoveragePercentage = "100";
-=======
-        config.testBlockNumber = 56738134n;
->>>>>>> 03995d90
 
         // get a DataFetcher
         dataFetcher = getDataFetcher(config, config.lps, false);
