require("dotenv").config();
const { assert } = require("chai");
const mockServer = require("mockttp").getLocal();
const { arbRound, startup } = require("../src/cli");
const { trace, context } = require("@opentelemetry/api");
const { Resource } = require("@opentelemetry/resources");
const { BasicTracerProvider } = require("@opentelemetry/sdk-trace-base");
const { SEMRESATTRS_SERVICE_NAME } = require("@opentelemetry/semantic-conventions");
const { sleep } = require("../src/utils");

describe("Test cli", async function () {
    beforeEach(() => mockServer.start(8080));
    afterEach(() => mockServer.stop());

    it("return correct result for empty orders array", async function () {
        const provider = new BasicTracerProvider({
            resource: new Resource({
                [SEMRESATTRS_SERVICE_NAME]: "arb-bot-test",
            }),
        });
        const tracer = provider.getTracer("arb-bot-tracer");
        const testSpan = tracer.startSpan("test");
        const ctx = trace.setSpan(context.active(), testSpan);

        // Mock sg status and orders query
        await mockServer
            .forPost("/sg-url")
            .withBodyIncluding("_meta")
            .thenReply(200, JSON.stringify({ data: { _meta: { hasIndexingErrors: false } } }));
        await mockServer
            .forPost("/sg-url")
            .withBodyIncluding("orders")
            .thenReply(200, JSON.stringify({ data: { orders: [] } }));

        // mock provider chain id call
        await mockServer
            .forPost("/rpc-url")
            .withBodyIncluding("eth_chainId")
            .thenReply(200, JSON.stringify({ jsonrpc: "2.0", id: 1, result: "137" }));

        const options = {
            rpc: ["http://localhost:8080/rpc-url"],
            key: "0x" + "1".repeat(64),
            orderbookAddress: "0x" + "0".repeat(40),
            arbAddress: "0x" + "0".repeat(40),
            maxRatio: true,
            subgraph: ["http://localhost:8080/sg-url"],
        };

        const response = await arbRound(tracer, ctx, options, { mainAccount: {} });
        const expected = { txs: [], foundOpp: false, didClear: false, avgGasCost: undefined };
        assert.deepEqual(response, expected);

        testSpan.end();
    });

    it("test cli startup", async function () {
        process.env.CLI_STARTUP_TEST = true;
        try {
            await startup(["", ""]);
            assert.fail("expected to fail, but resolved");
        } catch (error) {
            const expected = "undefined wallet, only one of key or mnemonic should be specified";
            assert.equal(error, expected);
        }

        try {
            await startup(["", "", "--key", `0x${"0".repeat(64)}`, "-m", "something"]);
            assert.fail("expected to fail, but resolved");
        } catch (error) {
            const expected = "undefined wallet, only one of key or mnemonic should be specified";
            assert.equal(error, expected);
        }

        try {
            await startup(["", "", "--key", `0x${"0".repeat(63)}`]);
            assert.fail("expected to fail, but resolved");
        } catch (error) {
            const expected = "invalid wallet private key";
            assert.equal(error, expected);
        }

        try {
            await startup(["", "", "-m", "some-mnemonic"]);
            assert.fail("expected to fail, but resolved");
        } catch (error) {
            const expected =
                "--wallet-count and --toptup-amount are required when using mnemonic option";
            assert.equal(error, expected);
        }

        try {
            await startup(["", "", "--key", `0x${"0".repeat(64)}`]);
            assert.fail("expected to fail, but resolved");
        } catch (error) {
            const expected = "undefined RPC URL";
            assert.equal(error, expected);
        }

        try {
            await startup(["", "", "--key", `0x${"0".repeat(64)}`, "--rpc", "some-rpc"]);
            assert.fail("expected to fail, but resolved");
        } catch (error) {
            const expected = "undefined arb contract address";
            assert.equal(error, expected);
        }

        try {
            await startup([
                "",
                "",
                "--key",
                `0x${"0".repeat(64)}`,
                "--rpc",
                "some-rpc",
                "--arb-address",
                `0x${"0".repeat(64)}`,
                "--orderbook-address",
                `0x${"0".repeat(64)}`,
                "--sleep",
                "abcd",
            ]);
            assert.fail("expected to fail, but resolved");
        } catch (error) {
            const expected = "invalid sleep value, must be an integer greater than equal 0";
            assert.equal(error, expected);
        }

        try {
            await startup([
                "",
                "",
                "--key",
                `0x${"0".repeat(64)}`,
                "--rpc",
                "some-rpc",
                "--arb-address",
                `0x${"0".repeat(64)}`,
                "--orderbook-address",
                `0x${"0".repeat(64)}`,
                "--pool-update-interval",
                "abcd",
            ]);
            assert.fail("expected to fail, but resolved");
        } catch (error) {
            const expected =
                "invalid poolUpdateInterval value, must be an integer greater than equal zero";
            assert.equal(error, expected);
        }

        try {
            await startup([
                "",
                "",
                "--key",
                `0x${"0".repeat(64)}`,
                "--rpc",
                "some-rpc",
                "--arb-address",
                `0x${"0".repeat(64)}`,
                "--orderbook-address",
                `0x${"0".repeat(64)}`,
                "--pool-update-interval",
                "10",
            ]);
            assert.fail("expected to fail, but resolved");
        } catch (error) {
            const expected =
                "expected a valid value for --bot-min-balance, it should be an number greater than 0";
            assert.equal(error, expected);
        }

        const result = await startup([
            "",
            "",
            "--key",
            "0xac0974bec39a17e36ba4a6b4d238ff944bacb478cbed5efcae784d7bf4f2ff80",
            "--rpc",
            "https://rpc.ankr.com/polygon",
            "--arb-address",
            `0x${"1".repeat(40)}`,
            "--orderbook-address",
            `0x${"2".repeat(40)}`,
            "--bot-min-balance",
            "0.123",
            "--gas-price-multiplier",
            "120",
            "--gas-limit-multiplier",
            "110",
            "--tx-gas",
            "123456789",
            "--quote-gas",
            "7777",
            "--rp-only",
        ]);
        const expected = {
            roundGap: 10000,
            poolUpdateInterval: 900000,
            config: {
                chain: { id: 137 },
                rpc: ["https://rpc.ankr.com/polygon"],
                orderbookAddress: `0x${"2".repeat(40)}`,
                arbAddress: `0x${"1".repeat(40)}`,
                route: "single",
                rpcRecords: {
                    "https://rpc.ankr.com/polygon/": {
                        req: 1,
                        success: 1,
                        failure: 0,
                        cache: {},
                    },
                },
                gasPriceMultiplier: 120,
                gasLimitMultiplier: 110,
<<<<<<< HEAD
                txGas: 123456789n,
                quoteGas: 7777n,
=======
                txGas: "123456789",
>>>>>>> da8b3a92
                rpOnly: true,
            },
            options: {
                botMinBalance: "0.123",
                gasPriceMultiplier: 120,
                gasLimitMultiplier: 110,
<<<<<<< HEAD
                txGas: 123456789n,
                quoteGas: 7777n,
=======
                txGas: "123456789",
>>>>>>> da8b3a92
                rpOnly: true,
            },
        };
        await sleep(1000);
        assert.equal(result.roundGap, expected.roundGap);
        assert.equal(result.poolUpdateInterval, expected.poolUpdateInterval);
        assert.equal(result.config.chain.id, expected.config.chain.id);
        assert.equal(result.config.rpc[0], expected.config.rpc[0]);
        assert.equal(result.config.arbAddress, expected.config.arbAddress);
        assert.equal(result.config.route, expected.config.route);
        assert.deepEqual(result.config.rpcRecords, expected.config.rpcRecords);
        assert.equal(result.options.botMinBalance, expected.options.botMinBalance);
        assert.equal(result.options.gasPriceMultiplier, expected.options.gasPriceMultiplier);
        assert.equal(result.config.gasPriceMultiplier, expected.config.gasPriceMultiplier);
        assert.equal(result.options.gasLimitMultiplier, expected.options.gasLimitMultiplier);
        assert.equal(result.config.gasLimitMultiplier, expected.config.gasLimitMultiplier);
        assert.equal(result.options.txGas, expected.options.txGas);
        assert.equal(result.config.txGas, expected.config.txGas);
        assert.equal(result.options.quoteGas, expected.options.quoteGas);
        assert.equal(result.config.quoteGas, expected.config.quoteGas);
        assert.equal(result.options.rpOnly, expected.options.rpOnly);
        assert.equal(result.config.rpOnly, expected.config.rpOnly);
    });
});<|MERGE_RESOLUTION|>--- conflicted
+++ resolved
@@ -212,24 +212,16 @@
                 },
                 gasPriceMultiplier: 120,
                 gasLimitMultiplier: 110,
-<<<<<<< HEAD
-                txGas: 123456789n,
+                txGas: "123456789",
                 quoteGas: 7777n,
-=======
-                txGas: "123456789",
->>>>>>> da8b3a92
                 rpOnly: true,
             },
             options: {
                 botMinBalance: "0.123",
                 gasPriceMultiplier: 120,
                 gasLimitMultiplier: 110,
-<<<<<<< HEAD
-                txGas: 123456789n,
+                txGas: "123456789",
                 quoteGas: 7777n,
-=======
-                txGas: "123456789",
->>>>>>> da8b3a92
                 rpOnly: true,
             },
         };
