require("dotenv").config();
const { assert } = require("chai");
const { sleep } = require("../src/utils");
const mockServer = require("mockttp").getLocal();
const { trace, context } = require("@opentelemetry/api");
const { Resource } = require("@opentelemetry/resources");
const { BasicTracerProvider } = require("@opentelemetry/sdk-trace-base");
const { SEMRESATTRS_SERVICE_NAME } = require("@opentelemetry/semantic-conventions");
const {
    startup,
    arbRound,
    validateHash,
    validateAddress,
    parseArrayFromEnv,
} = require("../src/cli");

describe("Test cli", async function () {
    beforeEach(() => mockServer.start(8080));
    afterEach(() => mockServer.stop());

    it("return correct result for empty orders array", async function () {
        const provider = new BasicTracerProvider({
            resource: new Resource({
                [SEMRESATTRS_SERVICE_NAME]: "arb-bot-test",
            }),
        });
        const tracer = provider.getTracer("arb-bot-tracer");
        const testSpan = tracer.startSpan("test");
        const ctx = trace.setSpan(context.active(), testSpan);

        // Mock sg status and orders query
        await mockServer
            .forPost("/sg-url")
            .withBodyIncluding("_meta")
            .thenReply(200, JSON.stringify({ data: { _meta: { hasIndexingErrors: false } } }));
        await mockServer
            .forPost("/sg-url")
            .withBodyIncluding("orders")
            .thenReply(200, JSON.stringify({ data: { orders: [] } }));

        // mock provider chain id call
        await mockServer
            .forPost("/rpc-url")
            .withBodyIncluding("eth_chainId")
            .thenReply(200, JSON.stringify({ jsonrpc: "2.0", id: 1, result: "137" }));

        const options = {
            rpc: ["http://localhost:8080/rpc-url"],
            key: "0x" + "1".repeat(64),
            arbAddress: "0x" + "0".repeat(40),
            maxRatio: true,
            subgraph: ["http://localhost:8080/sg-url"],
        };

        const response = await arbRound(tracer, ctx, options, { mainAccount: {} });
        const expected = { txs: [], foundOpp: false, didClear: false, avgGasCost: undefined };
        assert.deepEqual(response, expected);

        testSpan.end();
    });

    it("test cli startup", async function () {
        process.env.CLI_STARTUP_TEST = true;
        const deployer = "0xE7116BC05C8afe25e5B54b813A74F916B5D42aB1";

        try {
            await startup(["", ""]);
            assert.fail("expected to fail, but resolved");
        } catch (error) {
            const expected = "undefined wallet, only one of key or mnemonic should be specified";
            assert.equal(error, expected);
        }

        try {
            await startup(["", "", "--key", `0x${"0".repeat(64)}`, "-m", "something"]);
            assert.fail("expected to fail, but resolved");
        } catch (error) {
            const expected = "undefined wallet, only one of key or mnemonic should be specified";
            assert.equal(error, expected);
        }

        try {
            await startup(["", "", "--key", `0x${"0".repeat(63)}`]);
            assert.fail("expected to fail, but resolved");
        } catch (error) {
            const expected = "invalid wallet private key";
            assert.equal(error, expected);
        }

        try {
            await startup([
                "",
                "",
                "-m",
                "test test test test test test test test test test test junk",
            ]);
            assert.fail("expected to fail, but resolved");
        } catch (error) {
            const expected =
                "--wallet-count and --toptup-amount are required when using mnemonic option";
            assert.equal(error, expected);
        }

        try {
            await startup(["", "", "--key", `0x${"0".repeat(64)}`]);
            assert.fail("expected to fail, but resolved");
        } catch (error) {
            const expected = "undefined RPC URL";
            assert.equal(error, expected);
        }

        try {
            await startup(["", "", "--key", `0x${"0".repeat(64)}`, "--rpc", "some-rpc"]);
            assert.fail("expected to fail, but resolved");
        } catch (error) {
            const expected = "undefined arb contract address";
            assert.equal(error, expected);
        }

        try {
            await startup([
                "",
                "",
                "--key",
                `0x${"0".repeat(64)}`,
                "--rpc",
                "some-rpc",
                "--arb-address",
                `0x${"0".repeat(64)}`,
                "--sleep",
                "abcd",
            ]);
            assert.fail("expected to fail, but resolved");
        } catch (error) {
            const expected = "invalid sleep value, must be an integer greater than equal 0";
            assert.equal(error, expected);
        }

        try {
            await startup([
                "",
                "",
                "--key",
                `0x${"0".repeat(64)}`,
                "--rpc",
                "some-rpc",
                "--arb-address",
                `0x${"0".repeat(64)}`,
                "--pool-update-interval",
                "abcd",
            ]);
            assert.fail("expected to fail, but resolved");
        } catch (error) {
            const expected =
                "invalid poolUpdateInterval value, must be an integer greater than equal zero";
            assert.equal(error, expected);
        }

        try {
            await startup([
                "",
                "",
                "--key",
                `0x${"0".repeat(64)}`,
                "--rpc",
                "some-rpc",
                "--arb-address",
                `0x${"0".repeat(64)}`,
                "--pool-update-interval",
                "10",
            ]);
            assert.fail("expected to fail, but resolved");
        } catch (error) {
            const expected =
                "expected a valid value for --bot-min-balance, it should be an number greater than 0";
            assert.equal(error, expected);
        }

        try {
            await startup([
                "",
                "",
                "--key",
                `0x${"0".repeat(64)}`,
                "--rpc",
                "some-rpc",
                "--arb-address",
                `0x${"0".repeat(64)}`,
                "--pool-update-interval",
                "10",
                "--bot-min-balance",
                "12",
            ]);
            assert.fail("expected to fail, but resolved");
        } catch (error) {
            const expected = "undefined dispair address";
            assert.equal(error, expected);
        }

        try {
            await startup([
                "",
                "",
                "--key",
                `0x${"1".repeat(64)}`,
                "--rpc",
                "https://polygon.drpc.org",
                "--arb-address",
                `0x${"1".repeat(40)}`,
                "--pool-update-interval",
                "10",
                "--bot-min-balance",
                "12",
                "--dispair",
                "0x783b82f0fBF6743882072AE2393B108F5938898B",
            ]);
            assert.fail("expected to fail, but resolved");
        } catch (error) {
            const expected = "failed to get dispair interpreter address";
            assert.equal(error, expected);
        }

        try {
            await startup([
                "",
                "",
                "--key",
                `0x${"1".repeat(64)}`,
                "--rpc",
                "https://rpc.ankr.com/polygon",
                "--arb-address",
                `0x${"1".repeat(40)}`,
                "--pool-update-interval",
                "10",
                "--bot-min-balance",
                "12",
                "--dispair",
                "0x783b82f0fBF6743882072AE2393B108F5938898B",
                "--include-orders",
                `0x${"1".repeat(64)}`,
                `0x${"2".repeat(40)}`,
            ]);
            assert.fail("expected to fail, but resolved");
        } catch (error) {
            const expected = `0x${"2".repeat(40)} is not a valid hash`;
            assert.equal(error, expected);
        }

        try {
            await startup([
                "",
                "",
                "--key",
                `0x${"1".repeat(64)}`,
                "--rpc",
                "https://rpc.ankr.com/polygon",
                "--arb-address",
                `0x${"1".repeat(40)}`,
                "--pool-update-interval",
                "10",
                "--bot-min-balance",
                "12",
                "--dispair",
                "0x783b82f0fBF6743882072AE2393B108F5938898B",
                "--exclude-orders",
                `0x${"1".repeat(64)}`,
                `0x${"2".repeat(40)}`,
            ]);
            assert.fail("expected to fail, but resolved");
        } catch (error) {
            const expected = `0x${"2".repeat(40)} is not a valid hash`;
            assert.equal(error, expected);
        }

        try {
            await startup([
                "",
                "",
                "--key",
                `0x${"1".repeat(64)}`,
                "--rpc",
                "https://rpc.ankr.com/polygon",
                "--arb-address",
                `0x${"1".repeat(40)}`,
                "--pool-update-interval",
                "10",
                "--bot-min-balance",
                "12",
                "--dispair",
                "0x783b82f0fBF6743882072AE2393B108F5938898B",
                "--include-owners",
                `0x${"1".repeat(40)}`,
                `0x${"2".repeat(64)}`,
            ]);
            assert.fail("expected to fail, but resolved");
        } catch (error) {
            const expected = `0x${"2".repeat(64)} is not a valid address`;
            assert.equal(error, expected);
        }

        try {
            await startup([
                "",
                "",
                "--key",
                `0x${"1".repeat(64)}`,
                "--rpc",
                "https://rpc.ankr.com/polygon",
                "--arb-address",
                `0x${"1".repeat(40)}`,
                "--pool-update-interval",
                "10",
                "--bot-min-balance",
                "12",
                "--dispair",
                "0x783b82f0fBF6743882072AE2393B108F5938898B",
                "--exclude-owners",
                `0x${"1".repeat(40)}`,
                `0x${"2".repeat(64)}`,
            ]);
            assert.fail("expected to fail, but resolved");
        } catch (error) {
            const expected = `0x${"2".repeat(64)} is not a valid address`;
            assert.equal(error, expected);
        }

        try {
            await startup([
                "",
                "",
                "--key",
                `0x${"1".repeat(64)}`,
                "--rpc",
                "https://rpc.ankr.com/polygon",
                "--arb-address",
                `0x${"1".repeat(40)}`,
                "--pool-update-interval",
                "10",
                "--bot-min-balance",
                "12",
                "--dispair",
                "0x783b82f0fBF6743882072AE2393B108F5938898B",
                "--include-orderbooks",
                `0x${"1".repeat(40)}`,
                `0x${"2".repeat(64)}`,
            ]);
            assert.fail("expected to fail, but resolved");
        } catch (error) {
            const expected = `0x${"2".repeat(64)} is not a valid address`;
            assert.equal(error, expected);
        }

        try {
            await startup([
                "",
                "",
                "--key",
                `0x${"1".repeat(64)}`,
                "--rpc",
                "https://rpc.ankr.com/polygon",
                "--arb-address",
                `0x${"1".repeat(40)}`,
                "--pool-update-interval",
                "10",
                "--bot-min-balance",
                "12",
                "--dispair",
                "0x783b82f0fBF6743882072AE2393B108F5938898B",
                "--exclude-orderbooks",
                `0x${"1".repeat(40)}`,
                `0x${"2".repeat(64)}`,
            ]);
            assert.fail("expected to fail, but resolved");
        } catch (error) {
            const expected = `0x${"2".repeat(64)} is not a valid address`;
            assert.equal(error, expected);
        }

        const result = await startup([
            "",
            "",
            "--key",
            "0xac0974bec39a17e36ba4a6b4d238ff944bacb478cbed5efcae784d7bf4f2ff80",
            "--rpc",
            "https://polygon.drpc.org",
            "--arb-address",
            `0x${"1".repeat(40)}`,
            "--bot-min-balance",
            "0.123",
            "--gas-price-multiplier",
            "120",
            "--gas-limit-multiplier",
            "110",
            "--tx-gas",
            "123456789",
            "--quote-gas",
            "7777",
            "--rp-only",
            "--dispair",
            deployer,
            "--include-orders",
            `0x${"1".repeat(64)}`,
            `0x${"2".repeat(64)}`,
            "--exclude-orders",
            `0x${"3".repeat(64)}`,
            `0x${"4".repeat(64)}`,
            "--include-owners",
            `0x${"1".repeat(40)}`,
            `0x${"2".repeat(40)}`,
            "--exclude-owners",
            `0x${"3".repeat(40)}`,
            `0x${"4".repeat(40)}`,
            "--include-orderbooks",
            `0x${"5".repeat(40)}`,
            `0x${"6".repeat(40)}`,
            "--exclude-orderbooks",
            `0x${"7".repeat(40)}`,
            `0x${"8".repeat(40)}`,
        ]);
        const expected = {
            roundGap: 10000,
            poolUpdateInterval: 0,
            config: {
                chain: { id: 137 },
                rpc: ["https://polygon.drpc.org"],
                arbAddress: `0x${"1".repeat(40)}`,
                route: "single",
                rpcRecords: {
<<<<<<< HEAD
                    "https://rpc.ankr.com/polygon/": {
                        req: 5,
                        success: 5,
=======
                    "https://polygon.drpc.org/": {
                        req: 4,
                        success: 4,
>>>>>>> 7c332501
                        failure: 0,
                        cache: {},
                    },
                },
                gasPriceMultiplier: 120,
                gasLimitMultiplier: 110,
                txGas: "123456789",
                quoteGas: 7777n,
                rpOnly: true,
                dispair: {
                    interpreter: "0xC1A14cE2fd58A3A2f99deCb8eDd866204eE07f8D",
                    store: "0xFA4989F5D49197FD9673cE4B7Fe2A045A0F2f9c8",
                    deployer,
                },
            },
            options: {
                botMinBalance: "0.123",
                gasPriceMultiplier: 120,
                gasLimitMultiplier: 110,
                txGas: "123456789",
                quoteGas: 7777n,
                rpOnly: true,
                dispair: deployer,
                sgFilter: {
                    includeOrders: new Set([`0x${"1".repeat(64)}`, `0x${"2".repeat(64)}`]),
                    excludeOrders: new Set([`0x${"3".repeat(64)}`, `0x${"4".repeat(64)}`]),
                    includeOwners: new Set([`0x${"1".repeat(40)}`, `0x${"2".repeat(40)}`]),
                    excludeOwners: new Set([`0x${"3".repeat(40)}`, `0x${"4".repeat(40)}`]),
                    includeOrderbooks: new Set([`0x${"5".repeat(40)}`, `0x${"6".repeat(40)}`]),
                    excludeOrderbooks: new Set([`0x${"7".repeat(40)}`, `0x${"8".repeat(40)}`]),
                },
            },
        };
        await sleep(1000);
        assert.equal(result.roundGap, expected.roundGap);
        assert.equal(result.poolUpdateInterval, expected.poolUpdateInterval);
        assert.equal(result.config.chain.id, expected.config.chain.id);
        assert.equal(result.config.rpc[0], expected.config.rpc[0]);
        assert.equal(result.config.arbAddress, expected.config.arbAddress);
        assert.equal(result.config.route, expected.config.route);
        assert.deepEqual(result.config.rpcRecords, expected.config.rpcRecords);
        assert.equal(result.options.botMinBalance, expected.options.botMinBalance);
        assert.equal(result.options.gasPriceMultiplier, expected.options.gasPriceMultiplier);
        assert.equal(result.config.gasPriceMultiplier, expected.config.gasPriceMultiplier);
        assert.equal(result.options.gasLimitMultiplier, expected.options.gasLimitMultiplier);
        assert.equal(result.config.gasLimitMultiplier, expected.config.gasLimitMultiplier);
        assert.equal(result.options.txGas, expected.options.txGas);
        assert.equal(result.config.txGas, expected.config.txGas);
        assert.equal(result.options.quoteGas, expected.options.quoteGas);
        assert.equal(result.config.quoteGas, expected.config.quoteGas);
        assert.equal(result.options.rpOnly, expected.options.rpOnly);
        assert.equal(result.config.rpOnly, expected.config.rpOnly);
        assert.deepEqual(result.options.dispair, expected.options.dispair);
        assert.deepEqual(result.config.dispair, expected.config.dispair);
        assert.deepEqual(result.options.sgFilter, expected.options.sgFilter);
    });

    it("test get array from env", async function () {
        let result = parseArrayFromEnv("a, b,c, d");
        let expected = ["a", "b", "c", "d"];
        assert.deepEqual(result, expected);

        result = parseArrayFromEnv("  abcd   ");
        expected = ["abcd"];
        assert.deepEqual(result, expected);

        result = parseArrayFromEnv("");
        expected = undefined;
        assert.deepEqual(result, expected);

        result = parseArrayFromEnv();
        expected = undefined;
        assert.deepEqual(result, expected);
    });

    it("test validate address", async function () {
        assert.ok(validateAddress("0xC1A14cE2fd58A3A2f99deCb8eDd866204eE07f8D"));

        assert.throws(() => validateAddress(), "expected string");
        assert.throws(() => validateAddress(0x1234567), "expected string");
        assert.throws(() => validateAddress(""), " is not a valid address");
        assert.throws(
            () => validateAddress("0xC1A14cE2fd58A3A2f99deCb8eDd866204eE07f8"),
            "0xC1A14cE2fd58A3A2f99deCb8eDd866204eE07f8 is not a valid address",
        );
        assert.throws(
            () => validateAddress("0xC1A14cE2fd58A3A2f99deCb8eDd866204eE07f8GGG"),
            "0xC1A14cE2fd58A3A2f99deCb8eDd866204eE07f8GGG is not a valid address",
        );
    });

    it("test validate hash", async function () {
        assert.ok(
            validateHash("0xC1A14cE2fd58A3A2f99deCb8eDd866204eE07f8DeDd866204eE07f8DeDd86620"),
        );

        assert.throws(() => validateHash(), "expected string");
        assert.throws(() => validateHash(0x1234567), "expected string");
        assert.throws(() => validateHash(""), " is not a valid hash");
        assert.throws(
            () => validateHash("0xC1A14cE2fd58A3A2f99deCb8eDd866204eE07f8"),
            "0xC1A14cE2fd58A3A2f99deCb8eDd866204eE07f8 is not a valid hash",
        );
        assert.throws(
            () => validateHash("0xC1A14cE2fd58A3A2f99deCb8eDd866204eE07f8GGG"),
            "0xC1A14cE2fd58A3A2f99deCb8eDd866204eE07f8GGG is not a valid hash",
        );
    });
});<|MERGE_RESOLUTION|>--- conflicted
+++ resolved
@@ -426,15 +426,9 @@
                 arbAddress: `0x${"1".repeat(40)}`,
                 route: "single",
                 rpcRecords: {
-<<<<<<< HEAD
-                    "https://rpc.ankr.com/polygon/": {
+                    "https://polygon.drpc.org/": {
                         req: 5,
                         success: 5,
-=======
-                    "https://polygon.drpc.org/": {
-                        req: 4,
-                        success: 4,
->>>>>>> 7c332501
                         failure: 0,
                         cache: {},
                     },
