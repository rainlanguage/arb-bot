require("dotenv").config();
const { assert } = require("chai");
const { sleep } = require("../src/utils");
const mockServer = require("mockttp").getLocal();
const { trace, context } = require("@opentelemetry/api");
const { Resource } = require("@opentelemetry/resources");
const { arbRound, startup, getRpcConfig } = require("../src/cli");
const { BasicTracerProvider } = require("@opentelemetry/sdk-trace-base");
const { SEMRESATTRS_SERVICE_NAME } = require("@opentelemetry/semantic-conventions");
<<<<<<< HEAD
=======
const {
    startup,
    arbRound,
    validateHash,
    validateAddress,
    parseArrayFromEnv,
} = require("../src/cli");
>>>>>>> 32f641ad

describe("Test cli", async function () {
    beforeEach(() => mockServer.start(8080));
    afterEach(() => mockServer.stop());

    it("return correct result for empty orders array", async function () {
        const provider = new BasicTracerProvider({
            resource: new Resource({
                [SEMRESATTRS_SERVICE_NAME]: "arb-bot-test",
            }),
        });
        const tracer = provider.getTracer("arb-bot-tracer");
        const testSpan = tracer.startSpan("test");
        const ctx = trace.setSpan(context.active(), testSpan);

        // Mock sg status and orders query
        await mockServer
            .forPost("/sg-url")
            .withBodyIncluding("_meta")
            .thenReply(200, JSON.stringify({ data: { _meta: { hasIndexingErrors: false } } }));
        await mockServer
            .forPost("/sg-url")
            .withBodyIncluding("orders")
            .thenReply(200, JSON.stringify({ data: { orders: [] } }));

        // mock provider chain id call
        await mockServer
            .forPost("/rpc-url")
            .withBodyIncluding("eth_chainId")
            .thenReply(200, JSON.stringify({ jsonrpc: "2.0", id: 1, result: "137" }));

        const options = {
            rpc: ["http://localhost:8080/rpc-url"],
            key: "0x" + "1".repeat(64),
            arbAddress: "0x" + "0".repeat(40),
            maxRatio: true,
            subgraph: ["http://localhost:8080/sg-url"],
        };

        const response = await arbRound(tracer, ctx, options, { mainAccount: {} });
        const expected = { txs: [], foundOpp: false, didClear: false, avgGasCost: undefined };
        assert.deepEqual(response, expected);

        testSpan.end();
    });

    it("test cli startup", async function () {
        process.env.CLI_STARTUP_TEST = true;
        const deployer = "0xE7116BC05C8afe25e5B54b813A74F916B5D42aB1";

        try {
            await startup(["", ""]);
            assert.fail("expected to fail, but resolved");
        } catch (error) {
            const expected = "undefined wallet, only one of key or mnemonic should be specified";
            assert.equal(error, expected);
        }

        try {
            await startup(["", "", "--key", `0x${"0".repeat(64)}`, "-m", "something"]);
            assert.fail("expected to fail, but resolved");
        } catch (error) {
            const expected = "undefined wallet, only one of key or mnemonic should be specified";
            assert.equal(error, expected);
        }

        try {
            await startup(["", "", "--key", `0x${"0".repeat(63)}`]);
            assert.fail("expected to fail, but resolved");
        } catch (error) {
            const expected = "invalid wallet private key";
            assert.equal(error, expected);
        }

        try {
            await startup([
                "",
                "",
                "-m",
                "test test test test test test test test test test test junk",
            ]);
            assert.fail("expected to fail, but resolved");
        } catch (error) {
            const expected =
                "--wallet-count and --toptup-amount are required when using mnemonic option";
            assert.equal(error, expected);
        }

        try {
            await startup(["", "", "--key", `0x${"0".repeat(64)}`]);
            assert.fail("expected to fail, but resolved");
        } catch (error) {
            const expected = "undefined RPC URL";
            assert.equal(error, expected);
        }

        try {
            await startup(["", "", "--key", `0x${"0".repeat(64)}`, "--rpc", "some-rpc"]);
            assert.fail("expected to fail, but resolved");
        } catch (error) {
            const expected = "undefined arb contract address";
            assert.equal(error, expected);
        }

        try {
            await startup([
                "",
                "",
                "--key",
                `0x${"0".repeat(64)}`,
                "--rpc",
                "some-rpc",
                "--arb-address",
                `0x${"0".repeat(64)}`,
                "--sleep",
                "abcd",
            ]);
            assert.fail("expected to fail, but resolved");
        } catch (error) {
            const expected = "invalid sleep value, must be an integer greater than equal 0";
            assert.equal(error, expected);
        }

        try {
            await startup([
                "",
                "",
                "--key",
                `0x${"0".repeat(64)}`,
                "--rpc",
                "some-rpc",
                "--arb-address",
                `0x${"0".repeat(64)}`,
                "--pool-update-interval",
                "abcd",
            ]);
            assert.fail("expected to fail, but resolved");
        } catch (error) {
            const expected =
                "invalid poolUpdateInterval value, must be an integer greater than equal zero";
            assert.equal(error, expected);
        }

        try {
            await startup([
                "",
                "",
                "--key",
                `0x${"0".repeat(64)}`,
                "--rpc",
                "some-rpc",
                "--arb-address",
                `0x${"0".repeat(64)}`,
                "--pool-update-interval",
                "10",
            ]);
            assert.fail("expected to fail, but resolved");
        } catch (error) {
            const expected =
                "expected a valid value for --bot-min-balance, it should be an number greater than 0";
            assert.equal(error, expected);
        }

        try {
            await startup([
                "",
                "",
                "--key",
                `0x${"0".repeat(64)}`,
                "--rpc",
                "some-rpc",
                "--arb-address",
                `0x${"0".repeat(64)}`,
                "--pool-update-interval",
                "10",
                "--bot-min-balance",
                "12",
            ]);
            assert.fail("expected to fail, but resolved");
        } catch (error) {
            const expected = "undefined dispair address";
            assert.equal(error, expected);
        }

        try {
            await startup([
                "",
                "",
                "--key",
                `0x${"1".repeat(64)}`,
                "--rpc",
                "https://polygon.drpc.org",
                "--arb-address",
                `0x${"1".repeat(40)}`,
                "--pool-update-interval",
                "10",
                "--bot-min-balance",
                "12",
                "--dispair",
                "0x783b82f0fBF6743882072AE2393B108F5938898B",
            ]);
            assert.fail("expected to fail, but resolved");
        } catch (error) {
            const expected = "failed to get dispair interpreter address";
            assert.equal(error, expected);
        }

        try {
            await startup([
                "",
                "",
                "--key",
                `0x${"1".repeat(64)}`,
                "--rpc",
                "https://rpc.ankr.com/polygon",
                "--arb-address",
                `0x${"1".repeat(40)}`,
                "--pool-update-interval",
                "10",
                "--bot-min-balance",
                "12",
                "--dispair",
                "0x783b82f0fBF6743882072AE2393B108F5938898B",
                "--include-orders",
                `0x${"1".repeat(64)}`,
                `0x${"2".repeat(40)}`,
            ]);
            assert.fail("expected to fail, but resolved");
        } catch (error) {
            const expected = `0x${"2".repeat(40)} is not a valid hash`;
            assert.equal(error, expected);
        }

        try {
            await startup([
                "",
                "",
                "--key",
                `0x${"1".repeat(64)}`,
                "--rpc",
                "https://rpc.ankr.com/polygon",
                "--arb-address",
                `0x${"1".repeat(40)}`,
                "--pool-update-interval",
                "10",
                "--bot-min-balance",
                "12",
                "--dispair",
                "0x783b82f0fBF6743882072AE2393B108F5938898B",
                "--exclude-orders",
                `0x${"1".repeat(64)}`,
                `0x${"2".repeat(40)}`,
            ]);
            assert.fail("expected to fail, but resolved");
        } catch (error) {
            const expected = `0x${"2".repeat(40)} is not a valid hash`;
            assert.equal(error, expected);
        }

        try {
            await startup([
                "",
                "",
                "--key",
                `0x${"1".repeat(64)}`,
                "--rpc",
                "https://rpc.ankr.com/polygon",
                "--arb-address",
                `0x${"1".repeat(40)}`,
                "--pool-update-interval",
                "10",
                "--bot-min-balance",
                "12",
                "--dispair",
                "0x783b82f0fBF6743882072AE2393B108F5938898B",
                "--include-owners",
                `0x${"1".repeat(40)}`,
                `0x${"2".repeat(64)}`,
            ]);
            assert.fail("expected to fail, but resolved");
        } catch (error) {
            const expected = `0x${"2".repeat(64)} is not a valid address`;
            assert.equal(error, expected);
        }

        try {
            await startup([
                "",
                "",
                "--key",
                `0x${"1".repeat(64)}`,
                "--rpc",
                "https://rpc.ankr.com/polygon",
                "--arb-address",
                `0x${"1".repeat(40)}`,
                "--pool-update-interval",
                "10",
                "--bot-min-balance",
                "12",
                "--dispair",
                "0x783b82f0fBF6743882072AE2393B108F5938898B",
                "--exclude-owners",
                `0x${"1".repeat(40)}`,
                `0x${"2".repeat(64)}`,
            ]);
            assert.fail("expected to fail, but resolved");
        } catch (error) {
            const expected = `0x${"2".repeat(64)} is not a valid address`;
            assert.equal(error, expected);
        }

        try {
            await startup([
                "",
                "",
                "--key",
                `0x${"1".repeat(64)}`,
                "--rpc",
                "https://rpc.ankr.com/polygon",
                "--arb-address",
                `0x${"1".repeat(40)}`,
                "--pool-update-interval",
                "10",
                "--bot-min-balance",
                "12",
                "--dispair",
                "0x783b82f0fBF6743882072AE2393B108F5938898B",
                "--include-orderbooks",
                `0x${"1".repeat(40)}`,
                `0x${"2".repeat(64)}`,
            ]);
            assert.fail("expected to fail, but resolved");
        } catch (error) {
            const expected = `0x${"2".repeat(64)} is not a valid address`;
            assert.equal(error, expected);
        }

        try {
            await startup([
                "",
                "",
                "--key",
                `0x${"1".repeat(64)}`,
                "--rpc",
                "https://rpc.ankr.com/polygon",
                "--arb-address",
                `0x${"1".repeat(40)}`,
                "--pool-update-interval",
                "10",
                "--bot-min-balance",
                "12",
                "--dispair",
                "0x783b82f0fBF6743882072AE2393B108F5938898B",
                "--exclude-orderbooks",
                `0x${"1".repeat(40)}`,
                `0x${"2".repeat(64)}`,
            ]);
            assert.fail("expected to fail, but resolved");
        } catch (error) {
            const expected = `0x${"2".repeat(64)} is not a valid address`;
            assert.equal(error, expected);
        }

        const result = await startup([
            "",
            "",
            "--key",
            "0xac0974bec39a17e36ba4a6b4d238ff944bacb478cbed5efcae784d7bf4f2ff80",
            "--rpc",
            "https://polygon.drpc.org",
            "--arb-address",
            `0x${"1".repeat(40)}`,
            "--bot-min-balance",
            "0.123",
            "--gas-price-multiplier",
            "120",
            "--gas-limit-multiplier",
            "110",
            "--tx-gas",
            "123456789",
            "--quote-gas",
            "7777",
            "--rp-only",
            "--dispair",
            deployer,
            "--include-orders",
            `0x${"1".repeat(64)}`,
            `0x${"2".repeat(64)}`,
            "--exclude-orders",
            `0x${"3".repeat(64)}`,
            `0x${"4".repeat(64)}`,
            "--include-owners",
            `0x${"1".repeat(40)}`,
            `0x${"2".repeat(40)}`,
            "--exclude-owners",
            `0x${"3".repeat(40)}`,
            `0x${"4".repeat(40)}`,
            "--include-orderbooks",
            `0x${"5".repeat(40)}`,
            `0x${"6".repeat(40)}`,
            "--exclude-orderbooks",
            `0x${"7".repeat(40)}`,
            `0x${"8".repeat(40)}`,
        ]);
        const expected = {
            roundGap: 10000,
            poolUpdateInterval: 0,
            config: {
                chain: { id: 137 },
                rpc: ["https://polygon.drpc.org"],
                arbAddress: `0x${"1".repeat(40)}`,
                route: "single",
                rpcState: {
                    metrics: {
                        "https://polygon.drpc.org/": {
                            req: 5,
                            success: 5,
                            failure: 0,
                            cache: {},
                        },
                    },
                },
                gasPriceMultiplier: 120,
                gasLimitMultiplier: 110,
                txGas: "123456789",
                quoteGas: 7777n,
                rpOnly: true,
                dispair: {
                    interpreter: "0xC1A14cE2fd58A3A2f99deCb8eDd866204eE07f8D",
                    store: "0xFA4989F5D49197FD9673cE4B7Fe2A045A0F2f9c8",
                    deployer,
                },
            },
            options: {
                botMinBalance: "0.123",
                gasPriceMultiplier: 120,
                gasLimitMultiplier: 110,
                txGas: "123456789",
                quoteGas: 7777n,
                rpOnly: true,
                dispair: deployer,
                sgFilter: {
                    includeOrders: new Set([`0x${"1".repeat(64)}`, `0x${"2".repeat(64)}`]),
                    excludeOrders: new Set([`0x${"3".repeat(64)}`, `0x${"4".repeat(64)}`]),
                    includeOwners: new Set([`0x${"1".repeat(40)}`, `0x${"2".repeat(40)}`]),
                    excludeOwners: new Set([`0x${"3".repeat(40)}`, `0x${"4".repeat(40)}`]),
                    includeOrderbooks: new Set([`0x${"5".repeat(40)}`, `0x${"6".repeat(40)}`]),
                    excludeOrderbooks: new Set([`0x${"7".repeat(40)}`, `0x${"8".repeat(40)}`]),
                },
            },
        };
        await sleep(1000);
        assert.equal(result.roundGap, expected.roundGap);
        assert.equal(result.poolUpdateInterval, expected.poolUpdateInterval);
        assert.equal(result.config.chain.id, expected.config.chain.id);
        assert.equal(result.config.rpc[0], expected.config.rpc[0]);
        assert.equal(result.config.arbAddress, expected.config.arbAddress);
        assert.equal(result.config.route, expected.config.route);
        assert.equal(result.options.botMinBalance, expected.options.botMinBalance);
        assert.equal(result.options.gasPriceMultiplier, expected.options.gasPriceMultiplier);
        assert.equal(result.config.gasPriceMultiplier, expected.config.gasPriceMultiplier);
        assert.equal(result.options.gasLimitMultiplier, expected.options.gasLimitMultiplier);
        assert.equal(result.config.gasLimitMultiplier, expected.config.gasLimitMultiplier);
        assert.equal(result.options.txGas, expected.options.txGas);
        assert.equal(result.config.txGas, expected.config.txGas);
        assert.equal(result.options.quoteGas, expected.options.quoteGas);
        assert.equal(result.config.quoteGas, expected.config.quoteGas);
        assert.equal(result.options.rpOnly, expected.options.rpOnly);
        assert.equal(result.config.rpOnly, expected.config.rpOnly);
        assert.deepEqual(result.options.dispair, expected.options.dispair);
        assert.deepEqual(result.config.dispair, expected.config.dispair);
        for (const url in result.state.rpc.metrics) {
            assert.ok(result.state.rpc.metrics[url].req >= 4);
            assert.ok(result.state.rpc.metrics[url].success >= 4);
            assert.ok(result.state.rpc.metrics[url].failure < 4);
            assert.deepEqual(result.state.rpc.metrics[url].cache, {});
            assert.notEqual(result.state.rpc.metrics[url].lastRequestTimestamp, 0);
            assert.isNotEmpty(result.state.rpc.metrics[url].requestIntervals);
        }
        assert.deepEqual(result.options.sgFilter, expected.options.sgFilter);
    });

    it("test get array from env", async function () {
        let result = parseArrayFromEnv("a, b,c, d");
        let expected = ["a", "b", "c", "d"];
        assert.deepEqual(result, expected);

        result = parseArrayFromEnv("  abcd   ");
        expected = ["abcd"];
        assert.deepEqual(result, expected);

        result = parseArrayFromEnv("");
        expected = undefined;
        assert.deepEqual(result, expected);

        result = parseArrayFromEnv();
        expected = undefined;
        assert.deepEqual(result, expected);
    });

    it("test validate address", async function () {
        assert.ok(validateAddress("0xC1A14cE2fd58A3A2f99deCb8eDd866204eE07f8D"));

        assert.throws(() => validateAddress(), "expected string");
        assert.throws(() => validateAddress(0x1234567), "expected string");
        assert.throws(() => validateAddress(""), " is not a valid address");
        assert.throws(
            () => validateAddress("0xC1A14cE2fd58A3A2f99deCb8eDd866204eE07f8"),
            "0xC1A14cE2fd58A3A2f99deCb8eDd866204eE07f8 is not a valid address",
        );
        assert.throws(
            () => validateAddress("0xC1A14cE2fd58A3A2f99deCb8eDd866204eE07f8GGG"),
            "0xC1A14cE2fd58A3A2f99deCb8eDd866204eE07f8GGG is not a valid address",
        );
    });

    it("test validate hash", async function () {
        assert.ok(
            validateHash("0xC1A14cE2fd58A3A2f99deCb8eDd866204eE07f8DeDd866204eE07f8DeDd86620"),
        );

        assert.throws(() => validateHash(), "expected string");
        assert.throws(() => validateHash(0x1234567), "expected string");
        assert.throws(() => validateHash(""), " is not a valid hash");
        assert.throws(
            () => validateHash("0xC1A14cE2fd58A3A2f99deCb8eDd866204eE07f8"),
            "0xC1A14cE2fd58A3A2f99deCb8eDd866204eE07f8 is not a valid hash",
        );
        assert.throws(
            () => validateHash("0xC1A14cE2fd58A3A2f99deCb8eDd866204eE07f8GGG"),
            "0xC1A14cE2fd58A3A2f99deCb8eDd866204eE07f8GGG is not a valid hash",
        );
    });

    it("test getRpcConfig happy", async function () {
        const inputs = [
            "https://example1.com",
            "https://example2.com;2.5;50",
            "wss://example3.com;1.5",
            "https://example4.com;;200",
        ];
        const result = getRpcConfig(inputs);
        const expected = [
            {
                url: "https://example1.com",
                trackSize: undefined,
                selectionWeight: undefined,
            },
            {
                url: "https://example2.com",
                trackSize: 50,
                selectionWeight: 2.5,
            },
            {
                url: "wss://example3.com",
                trackSize: undefined,
                selectionWeight: 1.5,
            },
            {
                url: "https://example4.com",
                trackSize: 200,
                selectionWeight: undefined,
            },
        ];

        assert.deepEqual(result, expected);
    });

    it("test getRpcConfig unhappy", async function () {
        assert.throws(() => getRpcConfig([";50;120"]), "invalid rpc url: ");
        assert.throws(
            () => getRpcConfig(["https://example.com;abcd"]),
            'invalid rpc weight: "abcd", expected a number greater than equal to 0',
        );
        assert.throws(
            () => getRpcConfig(["https://example.com;50;abcd"]),
            'invalid track size: "abcd", expected an integer greater than equal to 0',
        );
        assert.throws(
            () => getRpcConfig(["https://example.com;50;120;something-else"]),
            "invalid rpc argument: https://example.com;50;120;something-else",
        );
    });
});<|MERGE_RESOLUTION|>--- conflicted
+++ resolved
@@ -7,8 +7,6 @@
 const { arbRound, startup, getRpcConfig } = require("../src/cli");
 const { BasicTracerProvider } = require("@opentelemetry/sdk-trace-base");
 const { SEMRESATTRS_SERVICE_NAME } = require("@opentelemetry/semantic-conventions");
-<<<<<<< HEAD
-=======
 const {
     startup,
     arbRound,
@@ -16,7 +14,6 @@
     validateAddress,
     parseArrayFromEnv,
 } = require("../src/cli");
->>>>>>> 32f641ad
 
 describe("Test cli", async function () {
     beforeEach(() => mockServer.start(8080));
