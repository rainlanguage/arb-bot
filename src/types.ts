--- conflicted
+++ resolved
@@ -51,11 +51,8 @@
     gasPriceMultiplier: number;
     gasLimitMultiplier: number;
     txGas?: bigint;
-<<<<<<< HEAD
     quoteGas: bigint;
-=======
     rpOnly?: boolean;
->>>>>>> 6a32ba6c
 };
 
 export type TokenDetails = {
@@ -197,11 +194,8 @@
     gasPriceMultiplier: number;
     gasLimitMultiplier: number;
     txGas?: bigint;
-<<<<<<< HEAD
     quoteGas: bigint;
-=======
     rpOnly?: boolean;
->>>>>>> 6a32ba6c
     onFetchRequest?: (request: Request) => void;
     onFetchResponse?: (request: Response) => void;
 };
