--- conflicted
+++ resolved
@@ -573,256 +573,6 @@
     }
 }
 
-<<<<<<< HEAD
-/**
- * Tries to find the maxInput for an arb tx by doing a binary search
- */
-async function dryrun(
-    mode,
-    bundledOrder,
-    dataFetcher,
-    fromToken,
-    toToken,
-    signer,
-    vaultBalance,
-    gasPrice,
-    arb,
-    ethPrice,
-    config,
-) {
-    const spanAttributes = {};
-    const result = {
-        value: undefined,
-        reason: undefined,
-        spanAttributes,
-    };
-    let noRoute = true;
-
-    const getRouteProcessorParamsVersion = {
-        "3": Router.routeProcessor3Params,
-        "3.1": Router.routeProcessor3_1Params,
-        "3.2": Router.routeProcessor3_2Params,
-        "4": Router.routeProcessor4Params,
-    };
-    let binarySearchLastHopSuccess = true;
-    let maximumInput = vaultBalance;
-
-    const allHopsAttributes = [];
-    for (let j = 1; j < config.hops + 1; j++) {
-        const hopAttrs = {};
-        hopAttrs["maxInput"] = maximumInput.toString();
-
-        const maximumInputFixed = maximumInput.mul(
-            "1" + "0".repeat(18 - bundledOrder.sellTokenDecimals)
-        );
-
-        const pcMap = dataFetcher.getCurrentPoolCodeMap(
-            fromToken,
-            toToken
-        );
-        const route = Router.findBestRoute(
-            pcMap,
-            config.chain.id,
-            fromToken,
-            maximumInput.toBigInt(),
-            toToken,
-            gasPrice.toNumber(),
-            // 30e9,
-            // providers,
-            // poolFilter
-        );
-        if (route.status == "NoWay" || (config.isTest && config.testType === "no-route")) {
-            hopAttrs["route"] = "no-way";
-            binarySearchLastHopSuccess = false;
-        }
-        else {
-            // if reached here, a route has been found at least once among all hops
-            noRoute = false;
-
-            const rateFixed = ethers.BigNumber.from(route.amountOutBI).mul(
-                "1" + "0".repeat(18 - bundledOrder.buyTokenDecimals)
-            );
-            const price = rateFixed.mul("1" + "0".repeat(18)).div(maximumInputFixed);
-            hopAttrs["marketPrice"] = ethers.utils.formatEther(price);
-
-            const routeVisual = [];
-            try {
-                visualizeRoute(fromToken, toToken, route.legs).forEach(
-                    v => {routeVisual.push(v);}
-                );
-            } catch {
-                /**/
-            }
-
-            const rpParams = getRouteProcessorParamsVersion["4"](
-                pcMap,
-                route,
-                fromToken,
-                toToken,
-                arb.address,
-                config.routeProcessors["4"],
-                // permits
-                // "0.005"
-            );
-
-            const orders = mode === 0
-                ? bundledOrder.takeOrders.map(v => v.takeOrder)
-                : mode === 1
-                    ? [bundledOrder.takeOrders[0].takeOrder]
-                    : mode === 2
-                        ? [
-                            bundledOrder.takeOrders[0].takeOrder,
-                            bundledOrder.takeOrders[0].takeOrder
-                        ]
-                        : [
-                            bundledOrder.takeOrders[0].takeOrder,
-                            bundledOrder.takeOrders[0].takeOrder,
-                            bundledOrder.takeOrders[0].takeOrder
-                        ];
-
-            const takeOrdersConfigStruct = {
-                minimumInput: ethers.constants.One,
-                maximumInput,
-                maximumIORatio: config.maxRatio ? ethers.constants.MaxUint256 : price,
-                orders,
-                data: ethers.utils.defaultAbiCoder.encode(
-                    ["bytes"],
-                    [rpParams.routeCode]
-                )
-            };
-
-            // building and submit the transaction
-            try {
-                const rawtx = {
-                    data: arb.interface.encodeFunctionData(
-                        "arb2",
-                        [takeOrdersConfigStruct, "0", DefaultArbEvaluable,]
-                    ),
-                    to: arb.address,
-                    gasPrice
-                };
-
-                let blockNumber = await signer.provider.getBlockNumber();
-                hopAttrs["blockNumber"] = blockNumber;
-
-                let gasLimit;
-                try {
-                    if (config.isTest && config.testType === "no-fund") throw "insufficient funds for gas";
-                    gasLimit = await signer.estimateGas(rawtx);
-                }
-                catch(e) {
-                    const spanError = getSpanException(e);
-                    const errorString = JSON.stringify(spanError);
-                    if (
-                        errorString.includes("gas required exceeds allowance")
-                        || errorString.includes("insufficient funds for gas")
-                    ) {
-                        hopAttrs["error"] = spanError;
-                        result.reason = DryrunHaltReason.NoWalletFund;
-                        return Promise.reject(result);
-                    }
-                    // only record the last error for traces
-                    if (j === config.hops) {
-                        hopAttrs["route"] = routeVisual;
-                        hopAttrs["error"] = spanError;
-                    }
-                    throw "noopp";
-                }
-                gasLimit = gasLimit.mul("103").div("100");
-                rawtx.gasLimit = gasLimit;
-                const gasCost = gasLimit.mul(gasPrice);
-                const gasCostInToken = ethers.utils.parseUnits(
-                    ethPrice
-                ).mul(
-                    gasCost
-                ).div(
-                    "1" + "0".repeat(
-                        36 - bundledOrder.buyTokenDecimals
-                    )
-                );
-
-                if (config.gasCoveragePercentage !== "0") {
-                    const headroom = (
-                        Number(config.gasCoveragePercentage) * 1.05
-                    ).toFixed();
-                    rawtx.data = arb.interface.encodeFunctionData(
-                        "arb2",
-                        [
-                            takeOrdersConfigStruct,
-                            gasCostInToken.mul(headroom).div("100"),
-                            DefaultArbEvaluable,
-                        ]
-                    );
-
-                    blockNumber = await signer.provider.getBlockNumber();
-                    hopAttrs["blockNumber"] = blockNumber;
-
-                    try {
-                        await signer.estimateGas(rawtx);
-                    }
-                    catch(e) {
-                        const spanError = getSpanException(e);
-                        const errorString = JSON.stringify(spanError);
-                        if (
-                            errorString.includes("gas required exceeds allowance")
-                            || errorString.includes("insufficient funds for gas")
-                        ) {
-                            hopAttrs["error"] = spanError;
-                            result.reason = DryrunHaltReason.NoWalletFund;
-                            return Promise.reject(result);
-                        }
-                        if (j === config.hops) {
-                            hopAttrs["route"] = routeVisual;
-                            hopAttrs["gasCostInToken"] = ethers.utils.formatUnits(
-                                gasCostInToken,
-                                toToken.decimals
-                            );
-                            hopAttrs["error"] = spanError;
-                        }
-                        throw "noopp";
-                    }
-                }
-                binarySearchLastHopSuccess = true;
-                if (j == 1 || j == config.hops) {
-                    // we dont need allHopsAttributes in case an opp is found
-                    // since all those data will be available in the submitting tx
-                    spanAttributes["oppBlockNumber"] = blockNumber;
-                    spanAttributes["foundOpp"] = true;
-                    result.value = {
-                        rawtx,
-                        maximumInput,
-                        gasCostInToken,
-                        takeOrdersConfigStruct,
-                        price,
-                        routeVisual
-                    };
-                    return result;
-                }
-            }
-            catch (error) {
-                binarySearchLastHopSuccess = false;
-                if (error !== "noopp") {
-                    hopAttrs["error"] = getSpanException(error);
-                    // reason, code, method, transaction, error, stack, message
-                }
-            }
-        }
-        allHopsAttributes.push(JSON.stringify(hopAttrs));
-        maximumInput = binarySearchLastHopSuccess
-            ? maximumInput.add(vaultBalance.div(2 ** j))
-            : maximumInput.sub(vaultBalance.div(2 ** j));
-    }
-    // in case no opp is found, allHopsAttributes will be included
-    spanAttributes["hops"] = allHopsAttributes;
-
-    if (noRoute) result.reason = DryrunHaltReason.NoRoute;
-    else result.reason = DryrunHaltReason.NoOpportunity;
-
-    return Promise.reject(result);
-}
-
-=======
->>>>>>> 3da23770
 module.exports = {
     processOrders,
     processPair,
