import { clear } from ".";
import { config } from "dotenv";
import { startup } from "./cli/startup";
import { getOrderChanges } from "./query";
import { AppOptions } from "./config/yaml";
import { BigNumber, ethers } from "ethers";
<<<<<<< HEAD
import { RainSolverLogger } from "./logger";
import { RainSolverConfig } from "./config";
=======
>>>>>>> 37bf8409
import { Context } from "@opentelemetry/api";
import { sleep, withBigintSerializer } from "./utils";
import { ErrorSeverity, errorSnapshot } from "./error";
import { getDataFetcher, getMetaInfo } from "./client";
<<<<<<< HEAD
import { trace, Tracer, context, SpanStatusCode } from "@opentelemetry/api";
=======
import { CompressionAlgorithm } from "@opentelemetry/otlp-exporter-base";
import { OTLPTraceExporter } from "@opentelemetry/exporter-trace-otlp-http";
import { SEMRESATTRS_SERVICE_NAME } from "@opentelemetry/semantic-conventions";
import { BotConfig, ViemClient, BundledOrders, ProcessPairReportStatus } from "./types";
>>>>>>> 37bf8409
import { sweepToEth, manageAccounts, sweepToMainWallet, getBatchEthBalance } from "./account";
import {
    downscaleProtection,
    prepareOrdersForRound,
    handleAddOrderbookOwnersProfileMap,
    handleRemoveOrderbookOwnersProfileMap,
} from "./order";
<<<<<<< HEAD
=======
import {
    diag,
    trace,
    context,
    DiagLogLevel,
    SpanStatusCode,
    DiagConsoleLogger,
} from "@opentelemetry/api";
import {
    BasicTracerProvider,
    BatchSpanProcessor,
    ConsoleSpanExporter,
    SimpleSpanProcessor,
} from "@opentelemetry/sdk-trace-base";
import { SharedState, SharedStateConfig } from "./state";
>>>>>>> 37bf8409

config();

export const arbRound = async (
    tracer: Tracer,
    roundCtx: Context,
    options: AppOptions,
    config: BotConfig,
    bundledOrders: BundledOrders[][],
    state: SharedState,
) => {
    return await tracer.startActiveSpan("process-orders", {}, roundCtx, async (span) => {
        const ctx = trace.setSpan(context.active(), span);
        options;
        try {
            let txs;
            let foundOpp = false;
            let didClear = false;
            const { reports = [], avgGasCost = undefined } = await clear(
                config,
                bundledOrders,
                state,
                tracer,
                ctx,
            );
            if (reports && reports.length) {
                txs = reports.map((v) => v.txUrl).filter((v) => !!v);
                if (txs.length) {
                    foundOpp = true;
                    span.setAttribute("txUrls", txs);
                    span.setAttribute("foundOpp", true);
                } else if (
                    reports.some((v) => v.status === ProcessPairReportStatus.FoundOpportunity)
                ) {
                    foundOpp = true;
                    span.setAttribute("foundOpp", true);
                }
                if (
                    reports.some(
                        (v) => v.status === ProcessPairReportStatus.FoundOpportunity && !v.reason,
                    )
                ) {
                    didClear = true;
                    span.setAttribute("didClear", true);
                }
            } else {
                span.setAttribute("didClear", false);
            }
            if (avgGasCost) {
                span.setAttribute("avgGasCost", ethers.utils.formatUnits(avgGasCost));
            }
            span.setStatus({ code: SpanStatusCode.OK });
            span.end();
            return { txs, foundOpp, didClear, avgGasCost };
        } catch (e: any) {
            if (e?.startsWith?.("Failed to batch quote orders")) {
                span.setAttribute("severity", ErrorSeverity.LOW);
                span.setStatus({ code: SpanStatusCode.ERROR, message: e });
            } else {
                const snapshot = errorSnapshot("Unexpected error occured", e);
                span.setAttribute("severity", ErrorSeverity.HIGH);
                span.setStatus({ code: SpanStatusCode.ERROR, message: snapshot });
            }
            span.recordException(e);
            span.setAttribute("didClear", false);
            span.setAttribute("foundOpp", false);
            span.end();
            return { txs: [], foundOpp: false, didClear: false, avgGasCost: undefined };
        }
    });
};

export const main = async (argv: any, version?: string) => {
    const logger = new RainSolverLogger();

    // parse cli args and startup bot configuration
    const { state, config, options, watchedTokens, startupTimestamp, orderbooksOwnersProfileMap } =
        await logger.tracer.startActiveSpan("startup", async (startupSpan) => {
            const ctx = trace.setSpan(context.active(), startupSpan);
            try {
                const result = await startup(argv, version, logger.tracer, ctx);
                startupSpan.setStatus({ code: SpanStatusCode.OK });
                startupSpan.end();
                return result;
            } catch (e: any) {
                const snapshot = errorSnapshot("", e);
                startupSpan.setAttribute("severity", ErrorSeverity.HIGH);
                startupSpan.setStatus({ code: SpanStatusCode.ERROR, message: snapshot });
                startupSpan.recordException(e);

                // end this span and wait for it to finish
                startupSpan.end();
                await sleep(20000);

                // reject the promise that makes the cli process to exit with error
                return Promise.reject(e);
            }
        });

    const lastReadOrdersMap = options.subgraph.map((v) => ({
        sg: v,
        skip: 0,
    }));
    const day = 24 * 60 * 60 * 1000;
    let lastGasReset = Date.now() + day;
    let lastInterval = Date.now() + options.poolUpdateInterval * 60_000;
    let lastUsedAccountIndex = config.accounts.length;
    let avgGasCost: BigNumber | undefined;
    let counter = 1;
    const wgc: ViemClient[] = [];
    const wgcBuffer: { address: string; count: number }[] = [];
    const botMinBalance = ethers.utils.parseUnits(options.botMinBalance);

    // run bot's processing orders in a loop
    // eslint-disable-next-line no-constant-condition
    while (true) {
        await logger.tracer.startActiveSpan(`round-${counter}`, async (roundSpan) => {
            const roundCtx = trace.setSpan(context.active(), roundSpan);
            const newMeta = await getMetaInfo(config, options.subgraph);
            roundSpan.setAttributes({
                ...newMeta,
                "meta.mainAccount": config.mainAccount.account.address,
                "meta.gitCommitHash": process?.env?.GIT_COMMIT ?? "N/A",
                "meta.dockerTag": process?.env?.DOCKER_TAG ?? "N/A",
                "meta.trackedTokens": JSON.stringify(config.watchedTokens),
                "meta.configurations": JSON.stringify(
                    {
                        ...options,
                        key: options.key ? "***" : "N/A",
                        mnemonic: options.mnemonic ? "***" : "N/A",
                    },
                    withBigintSerializer,
                ),
            });

            await logger.tracer.startActiveSpan(
                "check-wallet-balance",
                {},
                roundCtx,
                async (walletSpan) => {
                    try {
                        const botGasBalance = ethers.BigNumber.from(
                            await config.viemClient.getBalance({
                                address: config.mainAccount.account.address,
                            }),
                        );
                        config.mainAccount.BALANCE = botGasBalance;
                        if (botMinBalance.gt(botGasBalance)) {
                            const header = `bot main wallet ${
                                config.mainAccount.account.address
                            } is low on gas, expected at least: ${
                                options.botMinBalance
                            }, current: ${ethers.utils.formatUnits(botGasBalance)}, `;
                            const fill = config.accounts.length
                                ? `that wallet is the one that funds the multi wallet, there are still ${
                                      config.accounts.length + 1
                                  } wallets with enough balance in circulation that clear orders, please consider toping up soon`
                                : "it will still work with remaining gas as far as it can, please topup as soon as possible";
                            walletSpan.setStatus({
                                code: SpanStatusCode.ERROR,
                                message: header + fill,
                            });
                            walletSpan.setAttribute(
                                "severity",
                                config.accounts.length ? ErrorSeverity.MEDIUM : ErrorSeverity.HIGH,
                            );
                        }
                    } catch (error) {
                        walletSpan.setStatus({
                            code: SpanStatusCode.ERROR,
                            message:
                                "Failed to check main wallet balance: " + errorSnapshot("", error),
                        });
                        walletSpan.setAttribute("severity", ErrorSeverity.LOW);
                    }
                    walletSpan.end();
                },
            );
            // remove pool memoizer cache on each interval
            let update = false;
            const now = Date.now();
            if (lastInterval <= now) {
                lastInterval = now + options.poolUpdateInterval * 60_000;
                update = true;
            }
            try {
                const bundledOrders = prepareOrdersForRound(orderbooksOwnersProfileMap, true);
                if (update) {
                    config.dataFetcher = await getDataFetcher(state);
                }
                roundSpan.setAttribute("details.rpc", state.rpc.urls);
                const roundResult = await arbRound(
                    logger.tracer,
                    roundCtx,
                    options,
                    config,
                    bundledOrders,
                    state,
                );
                let txs, foundOpp, didClear, roundAvgGasCost;
                if (roundResult) {
                    txs = roundResult.txs;
                    foundOpp = roundResult.foundOpp;
                    didClear = roundResult.didClear;
                    roundAvgGasCost = roundResult.avgGasCost;
                }
                if (txs && txs.length) {
                    roundSpan.setAttribute("txUrls", txs);
                    roundSpan.setAttribute("foundOpp", true);
                } else if (didClear) {
                    roundSpan.setAttribute("foundOpp", true);
                    roundSpan.setAttribute("didClear", true);
                } else if (foundOpp) {
                    roundSpan.setAttribute("foundOpp", true);
                    roundSpan.setAttribute("didClear", false);
                } else {
                    roundSpan.setAttribute("foundOpp", false);
                    roundSpan.setAttribute("didClear", false);
                }

                // fecth account's balances
                if (foundOpp && config.accounts.length) {
                    try {
                        const balances = await getBatchEthBalance(
                            config.accounts.map((v) => v.account.address),
                            config.viemClient as any as ViemClient,
                        );
                        config.accounts.forEach((v, i) => (v.BALANCE = balances[i]));
                    } catch {
                        /**/
                    }
                }

                // keep avg gas cost
                if (roundAvgGasCost) {
                    const _now = Date.now();
                    if (lastGasReset <= _now) {
                        lastGasReset = _now + day;
                        avgGasCost = undefined;
                    }
                    if (avgGasCost) {
                        avgGasCost = avgGasCost.add(roundAvgGasCost).div(2);
                    } else {
                        avgGasCost = roundAvgGasCost;
                    }
                }
                if (avgGasCost && config.accounts.length) {
                    // manage account by removing those that have ran out of gas
                    // and issuing a new one into circulation
                    lastUsedAccountIndex = await manageAccounts(
                        config,
                        options,
                        avgGasCost,
                        lastUsedAccountIndex,
                        wgc,
                        state,
                        logger.tracer,
                        roundCtx,
                    );
                }

                // sweep tokens and wallets every 100 rounds
                if (counter % 100 === 0) {
                    // try to sweep wallets that still have non transfered tokens to main wallet
                    if (wgc.length) {
                        for (let k = wgc.length - 1; k >= 0; k--) {
                            try {
                                await sweepToMainWallet(
                                    wgc[k],
                                    config.mainAccount,
                                    state,
                                    config,
                                    logger.tracer,
                                    roundCtx,
                                );
                                if (!wgc[k].BOUNTY.length) {
                                    const index = wgcBuffer.findIndex(
                                        (v) => v.address === wgc[k].account.address,
                                    );
                                    if (index > -1) wgcBuffer.splice(index, 1);
                                    wgc.splice(k, 1);
                                } else {
                                    // retry to sweep garbage wallet 3 times before letting it go
                                    const index = wgcBuffer.findIndex(
                                        (v) => v.address === wgc[k].account.address,
                                    );
                                    if (index > -1) {
                                        wgcBuffer[index].count++;
                                        if (wgcBuffer[index].count >= 2) {
                                            wgcBuffer.splice(index, 1);
                                            wgc.splice(k, 1);
                                        }
                                    } else {
                                        wgcBuffer.push({
                                            address: wgc[k].account.address,
                                            count: 0,
                                        });
                                    }
                                }
                            } catch {
                                /**/
                            }
                        }
                    }
                    // try to sweep main wallet's tokens back to eth
                    try {
                        await sweepToEth(config, state, logger.tracer, roundCtx);
                    } catch {
                        /**/
                    }
                }
                roundSpan.setStatus({ code: SpanStatusCode.OK });
            } catch (error: any) {
                const snapshot = errorSnapshot("", error);
                roundSpan.setAttribute("severity", ErrorSeverity.HIGH);
                roundSpan.setAttribute("didClear", false);
                roundSpan.recordException(error);
                roundSpan.setStatus({ code: SpanStatusCode.ERROR, message: snapshot });
            }
            if (config.accounts.length) {
                const accountsWithBalance: Record<string, string> = {};
                config.accounts.forEach(
                    (v) =>
                        (accountsWithBalance[v.account.address] = ethers.utils.formatUnits(
                            v.BALANCE,
                        )),
                );
                roundSpan.setAttribute("circulatingAccounts", JSON.stringify(accountsWithBalance));
                roundSpan.setAttribute("lastAccountIndex", lastUsedAccountIndex);
            }
            if (avgGasCost) {
                roundSpan.setAttribute("avgGasCost", ethers.utils.formatUnits(avgGasCost));
            }

            try {
                // handle order changes (add/remove)
                roundSpan.setAttribute(
                    "watch-new-orders",
                    JSON.stringify({
                        hasRead: lastReadOrdersMap,
                        startTime: startupTimestamp,
                    }),
                );
                let ordersDidChange = false;
                const results = await Promise.allSettled(
                    lastReadOrdersMap.map((v) =>
                        getOrderChanges(
                            v.sg,
                            startupTimestamp,
                            v.skip,
                            roundSpan,
                            options.sgFilter,
                        ),
                    ),
                );
                for (let i = 0; i < results.length; i++) {
                    const res = results[i];
                    if (res.status === "fulfilled") {
                        if (res.value.addOrders.length || res.value.removeOrders.length) {
                            ordersDidChange = true;
                        }
                        lastReadOrdersMap[i].skip += res.value.count;
                        try {
                            await handleAddOrderbookOwnersProfileMap(
                                orderbooksOwnersProfileMap,
                                res.value.addOrders.map((v) => v.order),
                                config.viemClient as any as ViemClient,
                                watchedTokens,
                                options.ownerProfile,
                                roundSpan,
                            );
                        } catch {
                            /**/
                        }
                        try {
                            await handleRemoveOrderbookOwnersProfileMap(
                                orderbooksOwnersProfileMap,
                                res.value.removeOrders.map((v) => v.order),
                                roundSpan,
                            );
                        } catch {
                            /**/
                        }
                    }
                }

                // in case there are new orders or removed order, re evaluate owners limits
                if (ordersDidChange) {
                    await downscaleProtection(
                        orderbooksOwnersProfileMap,
                        config.viemClient as any as ViemClient,
                        options.ownerProfile,
                    );
                }
            } catch {
                /**/
            }

            // report rpcs performance for round
            for (const rpc in state.rpc.metrics) {
                await logger.tracer.startActiveSpan("rpc-report", {}, roundCtx, async (span) => {
                    const record = state.rpc.metrics[rpc];
                    span.setAttributes({
                        "rpc-url": rpc,
                        "request-count": record.req,
                        "success-count": record.success,
                        "failure-count": record.failure,
                        "timeout-count": record.timeout,
                        "avg-request-interval": record.avgRequestIntervals,
                        "latest-success-rate": record.progress.successRate / 100,
                        "selection-weight": record.progress.selectionWeight,
                    });
                    record.reset();
                    span.end();
                });
            }
            // report write rpcs performance
            if (state.writeRpc) {
                for (const rpc in state.writeRpc.metrics) {
                    await logger.tracer.startActiveSpan(
                        "rpc-report",
                        {},
                        roundCtx,
                        async (span) => {
                            const record = state.writeRpc!.metrics[rpc];
                            span.setAttributes({
                                "rpc-url": rpc,
                                "request-count": record.req,
                                "success-count": record.success,
                                "failure-count": record.failure,
                                "timeout-count": record.timeout,
                                "avg-request-interval": record.avgRequestIntervals,
                                "latest-success-rate": record.progress.successRate / 100,
                                "selection-weight": record.progress.selectionWeight,
                            });
                            record.reset();
                            span.end();
                        },
                    );
                }
            }

            // eslint-disable-next-line no-console
            console.log(`Starting next round in ${options.sleep / 1000} seconds...`, "\n");
            roundSpan.end();
            await sleep(options.sleep);
            // give otel some time to export
            await sleep(3000);
        });
        counter++;

        // for preview CI
        // break out of the loop if in prod preview mode
        // after specified number of rounds are executed
        if (
            process?.env?.IS_PREVIEW === "true" &&
            counter > Number(process?.env?.PREVIEW_ROUNDS ?? 1)
        ) {
            break;
        }
    }

    // flush and close the connection.
    await logger.shutdown();
    await sleep(10000);
};<|MERGE_RESOLUTION|>--- conflicted
+++ resolved
@@ -4,23 +4,14 @@
 import { getOrderChanges } from "./query";
 import { AppOptions } from "./config/yaml";
 import { BigNumber, ethers } from "ethers";
-<<<<<<< HEAD
 import { RainSolverLogger } from "./logger";
 import { RainSolverConfig } from "./config";
-=======
->>>>>>> 37bf8409
 import { Context } from "@opentelemetry/api";
 import { sleep, withBigintSerializer } from "./utils";
 import { ErrorSeverity, errorSnapshot } from "./error";
 import { getDataFetcher, getMetaInfo } from "./client";
-<<<<<<< HEAD
+import { SharedState, SharedStateConfig } from "./state";
 import { trace, Tracer, context, SpanStatusCode } from "@opentelemetry/api";
-=======
-import { CompressionAlgorithm } from "@opentelemetry/otlp-exporter-base";
-import { OTLPTraceExporter } from "@opentelemetry/exporter-trace-otlp-http";
-import { SEMRESATTRS_SERVICE_NAME } from "@opentelemetry/semantic-conventions";
-import { BotConfig, ViemClient, BundledOrders, ProcessPairReportStatus } from "./types";
->>>>>>> 37bf8409
 import { sweepToEth, manageAccounts, sweepToMainWallet, getBatchEthBalance } from "./account";
 import {
     downscaleProtection,
@@ -28,24 +19,6 @@
     handleAddOrderbookOwnersProfileMap,
     handleRemoveOrderbookOwnersProfileMap,
 } from "./order";
-<<<<<<< HEAD
-=======
-import {
-    diag,
-    trace,
-    context,
-    DiagLogLevel,
-    SpanStatusCode,
-    DiagConsoleLogger,
-} from "@opentelemetry/api";
-import {
-    BasicTracerProvider,
-    BatchSpanProcessor,
-    ConsoleSpanExporter,
-    SimpleSpanProcessor,
-} from "@opentelemetry/sdk-trace-base";
-import { SharedState, SharedStateConfig } from "./state";
->>>>>>> 37bf8409
 
 config();
 
