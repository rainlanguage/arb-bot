--- conflicted
+++ resolved
@@ -1,33 +1,17 @@
 import { clear } from ".";
 import { config } from "dotenv";
 import { getGasPrice } from "./gas";
-<<<<<<< HEAD
-import { AppOptions } from "./yaml";
-import { startup } from "./cli/startup";
-import { getOrderChanges } from "./query";
-import { BigNumber, ethers } from "ethers";
-import { RainSolverLogger } from "./logger";
-import { Context } from "@opentelemetry/api";
-import { sleep, withBigintSerializer } from "./utils";
-import { ErrorSeverity, errorSnapshot } from "./error";
-import { getDataFetcher, getMetaInfo } from "./config";
-import { trace, Tracer, context, SpanStatusCode } from "@opentelemetry/api";
-=======
 import { startup } from "./cli/startup";
 import { getOrderChanges } from "./query";
 import { AppOptions } from "./config/yaml";
 import { BigNumber, ethers } from "ethers";
+import { RainSolverLogger } from "./logger";
 import { RainSolverConfig } from "./config";
 import { Context } from "@opentelemetry/api";
-import { Resource } from "@opentelemetry/resources";
 import { sleep, withBigintSerializer } from "./utils";
 import { ErrorSeverity, errorSnapshot } from "./error";
-import { Tracer } from "@opentelemetry/sdk-trace-base";
 import { getDataFetcher, getMetaInfo } from "./client";
-import { CompressionAlgorithm } from "@opentelemetry/otlp-exporter-base";
-import { OTLPTraceExporter } from "@opentelemetry/exporter-trace-otlp-http";
-import { SEMRESATTRS_SERVICE_NAME } from "@opentelemetry/semantic-conventions";
->>>>>>> 552b0322
+import { trace, Tracer, context, SpanStatusCode } from "@opentelemetry/api";
 import { sweepToEth, manageAccounts, sweepToMainWallet, getBatchEthBalance } from "./account";
 import { ViemClient, BundledOrders, OperationState, ProcessPairReportStatus } from "./types";
 import {
@@ -36,23 +20,6 @@
     handleAddOrderbookOwnersProfileMap,
     handleRemoveOrderbookOwnersProfileMap,
 } from "./order";
-<<<<<<< HEAD
-=======
-import {
-    diag,
-    trace,
-    context,
-    DiagLogLevel,
-    SpanStatusCode,
-    DiagConsoleLogger,
-} from "@opentelemetry/api";
-import {
-    BasicTracerProvider,
-    BatchSpanProcessor,
-    ConsoleSpanExporter,
-    SimpleSpanProcessor,
-} from "@opentelemetry/sdk-trace-base";
->>>>>>> 552b0322
 
 config();
 
