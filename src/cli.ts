--- conflicted
+++ resolved
@@ -8,13 +8,9 @@
 import { ErrorSeverity, errorSnapshot } from "./error";
 import { getDataFetcher, getMetaInfo } from "./client";
 import { SharedState, SharedStateConfig } from "./state";
-<<<<<<< HEAD
-import { SubgraphManager, SubgraphManagerConfig } from "./subgraph";
 import { BotConfig, ViemClient, ProcessPairReportStatus } from "./types";
 import { OrderManager, BundledOrders, OrderManagerConfig } from "./order";
-=======
 import { SgOrder, SubgraphManager, SubgraphConfig } from "./subgraph";
->>>>>>> e77f19ca
 import { trace, Tracer, context, Context, SpanStatusCode } from "@opentelemetry/api";
 import { sweepToEth, manageAccounts, sweepToMainWallet, getBatchEthBalance } from "./account";
 
@@ -163,14 +159,8 @@
             }
         });
 
-<<<<<<< HEAD
     // init subgraph manager and check status
-    const sgManagerConfig = SubgraphManagerConfig.tryFromAppOptions(options);
-=======
-    // init subgraph manager and check status and fetch all orders
-    let ordersDetails: SgOrder[] = [];
     const sgManagerConfig = SubgraphConfig.tryFromAppOptions(options);
->>>>>>> e77f19ca
     const subgraphManager = new SubgraphManager(sgManagerConfig);
     try {
         const report = await subgraphManager.statusCheck();
