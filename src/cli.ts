import { clear } from ".";
import { config } from "dotenv";
import { getGasPrice } from "./gas";
<<<<<<< HEAD
import { AppOptions } from "./yaml";
=======
import { Command } from "commander";
import { AppOptions } from "./config/yaml";
>>>>>>> a4a485a7
import { BigNumber, ethers } from "ethers";
import { RainSolverConfig } from "./config";
import { Context } from "@opentelemetry/api";
import { getOrderChanges } from "./query";
import { Resource } from "@opentelemetry/resources";
import { sleep, withBigintSerializer } from "./utils";
import { ErrorSeverity, errorSnapshot } from "./error";
import { Tracer } from "@opentelemetry/sdk-trace-base";
import { getDataFetcher, getMetaInfo } from "./client";
import { CompressionAlgorithm } from "@opentelemetry/otlp-exporter-base";
import { OTLPTraceExporter } from "@opentelemetry/exporter-trace-otlp-http";
import { SEMRESATTRS_SERVICE_NAME } from "@opentelemetry/semantic-conventions";
import { sweepToEth, manageAccounts, sweepToMainWallet, getBatchEthBalance } from "./account";
import { ViemClient, BundledOrders, OperationState, ProcessPairReportStatus } from "./types";
import {
    downscaleProtection,
    prepareOrdersForRound,
    handleAddOrderbookOwnersProfileMap,
    handleRemoveOrderbookOwnersProfileMap,
} from "./order";
import {
    diag,
    trace,
    context,
    DiagLogLevel,
    SpanStatusCode,
    DiagConsoleLogger,
} from "@opentelemetry/api";
import {
    BasicTracerProvider,
    BatchSpanProcessor,
    ConsoleSpanExporter,
    SimpleSpanProcessor,
} from "@opentelemetry/sdk-trace-base";
import { startup } from "./cli/startup";

config();

<<<<<<< HEAD
=======
const getOptions = async (argv: any, version?: string) => {
    const cmdOptions = new Command("node rain-solver")
        .option(
            "-c, --config <path>",
            "Path to config yaml file, can be set in 'CONFIG' env var instead, if none is given looks for ./config.yaml in workspace root directory",
            process.env.CONFIG || "./config.yaml",
        )
        .description(
            [
                "A NodeJS app to find and take arbitrage trades for Rain Orderbook orders against some DeFi liquidity providers, requires NodeJS v18 or higher.",
                '- Use "node rain-solver [options]" command alias for running the app from its repository workspace',
                '- Use "rain-solver [options]" command alias when this app is installed as a dependency in another project',
            ].join("\n"),
        )
        .alias("rain-solver")
        .version(version ?? "0.0.0")
        .parse(argv)
        .opts();

    return cmdOptions;
};

>>>>>>> a4a485a7
export const arbRound = async (
    tracer: Tracer,
    roundCtx: Context,
    options: AppOptions,
    config: RainSolverConfig,
    bundledOrders: BundledOrders[][],
    state: OperationState,
) => {
    return await tracer.startActiveSpan("process-orders", {}, roundCtx, async (span) => {
        const ctx = trace.setSpan(context.active(), span);
        options;
        try {
            let txs;
            let foundOpp = false;
            let didClear = false;
            const { reports = [], avgGasCost = undefined } = await clear(
                config,
                bundledOrders,
                state,
                tracer,
                ctx,
            );
            if (reports && reports.length) {
                txs = reports.map((v) => v.txUrl).filter((v) => !!v);
                if (txs.length) {
                    foundOpp = true;
                    span.setAttribute("txUrls", txs);
                    span.setAttribute("foundOpp", true);
                } else if (
                    reports.some((v) => v.status === ProcessPairReportStatus.FoundOpportunity)
                ) {
                    foundOpp = true;
                    span.setAttribute("foundOpp", true);
                }
                if (
                    reports.some(
                        (v) => v.status === ProcessPairReportStatus.FoundOpportunity && !v.reason,
                    )
                ) {
                    didClear = true;
                    span.setAttribute("didClear", true);
                }
            } else {
                span.setAttribute("didClear", false);
            }
            if (avgGasCost) {
                span.setAttribute("avgGasCost", ethers.utils.formatUnits(avgGasCost));
            }
            span.setStatus({ code: SpanStatusCode.OK });
            span.end();
            return { txs, foundOpp, didClear, avgGasCost };
        } catch (e: any) {
            if (e?.startsWith?.("Failed to batch quote orders")) {
                span.setAttribute("severity", ErrorSeverity.LOW);
                span.setStatus({ code: SpanStatusCode.ERROR, message: e });
            } else {
                const snapshot = errorSnapshot("Unexpected error occured", e);
                span.setAttribute("severity", ErrorSeverity.HIGH);
                span.setStatus({ code: SpanStatusCode.ERROR, message: snapshot });
            }
            span.recordException(e);
            span.setAttribute("didClear", false);
            span.setAttribute("foundOpp", false);
            span.end();
            return { txs: [], foundOpp: false, didClear: false, avgGasCost: undefined };
        }
    });
};

export const main = async (argv: any, version?: string) => {
    // startup otel to collect span, logs, etc
    // diag otel
    diag.setLogger(new DiagConsoleLogger(), DiagLogLevel.ERROR);

    const exporter = new OTLPTraceExporter(
        process?.env?.HYPERDX_API_KEY
            ? {
                  url: "https://in-otel.hyperdx.io/v1/traces",
                  headers: {
                      authorization: process?.env?.HYPERDX_API_KEY,
                  },
                  compression: CompressionAlgorithm.GZIP,
              }
            : {
                  compression: CompressionAlgorithm.GZIP,
              },
    );
    const provider = new BasicTracerProvider({
        resource: new Resource({
            [SEMRESATTRS_SERVICE_NAME]: process?.env?.TRACER_SERVICE_NAME ?? "rain-solver",
        }),
    });
    provider.addSpanProcessor(new BatchSpanProcessor(exporter));

    // console spans in case hyperdx api is not defined
    if (!process?.env?.HYPERDX_API_KEY) {
        const consoleExporter = new ConsoleSpanExporter();
        provider.addSpanProcessor(new SimpleSpanProcessor(consoleExporter));
    }

    provider.register();
    const tracer = provider.getTracer("rain-solver-tracer");

    // parse cli args and startup bot configuration
    const { state, config, options, watchedTokens, startupTimestamp, orderbooksOwnersProfileMap } =
        await tracer.startActiveSpan("startup", async (startupSpan) => {
            const ctx = trace.setSpan(context.active(), startupSpan);
            try {
                const result = await startup(argv, version, tracer, ctx);
                startupSpan.setStatus({ code: SpanStatusCode.OK });
                startupSpan.end();
                return result;
            } catch (e: any) {
                const snapshot = errorSnapshot("", e);
                startupSpan.setAttribute("severity", ErrorSeverity.HIGH);
                startupSpan.setStatus({ code: SpanStatusCode.ERROR, message: snapshot });
                startupSpan.recordException(e);

                // end this span and wait for it to finish
                startupSpan.end();
                await sleep(20000);

                // reject the promise that makes the cli process to exit with error
                return Promise.reject(e);
            }
        });

    const lastReadOrdersMap = options.subgraph.map((v) => ({
        sg: v,
        skip: 0,
    }));
    const day = 24 * 60 * 60 * 1000;
    let lastGasReset = Date.now() + day;
    let lastInterval = Date.now() + options.poolUpdateInterval * 60_000;
    let lastUsedAccountIndex = config.accounts.length;
    let avgGasCost: BigNumber | undefined;
    let counter = 1;
    const wgc: ViemClient[] = [];
    const wgcBuffer: { address: string; count: number }[] = [];
    const botMinBalance = ethers.utils.parseUnits(options.botMinBalance);

    // run bot's processing orders in a loop
    // eslint-disable-next-line no-constant-condition
    while (true) {
        await tracer.startActiveSpan(`round-${counter}`, async (roundSpan) => {
            const roundCtx = trace.setSpan(context.active(), roundSpan);
            const newMeta = await getMetaInfo(config, options.subgraph);
            roundSpan.setAttributes({
                ...newMeta,
                "meta.mainAccount": config.mainAccount.account.address,
                "meta.gitCommitHash": process?.env?.GIT_COMMIT ?? "N/A",
                "meta.dockerTag": process?.env?.DOCKER_TAG ?? "N/A",
                "meta.trackedTokens": JSON.stringify(config.watchedTokens),
                "meta.configurations": JSON.stringify(
                    {
                        ...options,
                        key: options.key ? "***" : "N/A",
                        mnemonic: options.mnemonic ? "***" : "N/A",
                    },
                    withBigintSerializer,
                ),
            });

            await tracer.startActiveSpan(
                "check-wallet-balance",
                {},
                roundCtx,
                async (walletSpan) => {
                    try {
                        const botGasBalance = ethers.BigNumber.from(
                            await config.viemClient.getBalance({
                                address: config.mainAccount.account.address,
                            }),
                        );
                        config.mainAccount.BALANCE = botGasBalance;
                        if (botMinBalance.gt(botGasBalance)) {
                            const header = `bot main wallet ${
                                config.mainAccount.account.address
                            } is low on gas, expected at least: ${
                                options.botMinBalance
                            }, current: ${ethers.utils.formatUnits(botGasBalance)}, `;
                            const fill = config.accounts.length
                                ? `that wallet is the one that funds the multi wallet, there are still ${
                                      config.accounts.length + 1
                                  } wallets with enough balance in circulation that clear orders, please consider toping up soon`
                                : "it will still work with remaining gas as far as it can, please topup as soon as possible";
                            walletSpan.setStatus({
                                code: SpanStatusCode.ERROR,
                                message: header + fill,
                            });
                            walletSpan.setAttribute(
                                "severity",
                                config.accounts.length ? ErrorSeverity.MEDIUM : ErrorSeverity.HIGH,
                            );
                        }
                    } catch (error) {
                        walletSpan.setStatus({
                            code: SpanStatusCode.ERROR,
                            message:
                                "Failed to check main wallet balance: " + errorSnapshot("", error),
                        });
                        walletSpan.setAttribute("severity", ErrorSeverity.LOW);
                    }
                    walletSpan.end();
                },
            );
            // remove pool memoizer cache on each interval
            let update = false;
            const now = Date.now();
            if (lastInterval <= now) {
                lastInterval = now + options.poolUpdateInterval * 60_000;
                update = true;
            }
            try {
                const bundledOrders = prepareOrdersForRound(orderbooksOwnersProfileMap, true);
                if (update) {
                    await getDataFetcher(config.viemClient, state.rpc, config.lps);
                }
                roundSpan.setAttribute("details.rpc", state.rpc.urls);
                await getGasPrice(config, state);
                const roundResult = await arbRound(
                    tracer,
                    roundCtx,
                    options,
                    config,
                    bundledOrders,
                    state,
                );
                let txs, foundOpp, didClear, roundAvgGasCost;
                if (roundResult) {
                    txs = roundResult.txs;
                    foundOpp = roundResult.foundOpp;
                    didClear = roundResult.didClear;
                    roundAvgGasCost = roundResult.avgGasCost;
                }
                if (txs && txs.length) {
                    roundSpan.setAttribute("txUrls", txs);
                    roundSpan.setAttribute("foundOpp", true);
                } else if (didClear) {
                    roundSpan.setAttribute("foundOpp", true);
                    roundSpan.setAttribute("didClear", true);
                } else if (foundOpp) {
                    roundSpan.setAttribute("foundOpp", true);
                    roundSpan.setAttribute("didClear", false);
                } else {
                    roundSpan.setAttribute("foundOpp", false);
                    roundSpan.setAttribute("didClear", false);
                }

                // fecth account's balances
                if (foundOpp && config.accounts.length) {
                    try {
                        const balances = await getBatchEthBalance(
                            config.accounts.map((v) => v.account.address),
                            config.viemClient as any as ViemClient,
                        );
                        config.accounts.forEach((v, i) => (v.BALANCE = balances[i]));
                    } catch {
                        /**/
                    }
                }

                // keep avg gas cost
                if (roundAvgGasCost) {
                    const _now = Date.now();
                    if (lastGasReset <= _now) {
                        lastGasReset = _now + day;
                        avgGasCost = undefined;
                    }
                    if (avgGasCost) {
                        avgGasCost = avgGasCost.add(roundAvgGasCost).div(2);
                    } else {
                        avgGasCost = roundAvgGasCost;
                    }
                }
                if (avgGasCost && config.accounts.length) {
                    // manage account by removing those that have ran out of gas
                    // and issuing a new one into circulation
                    lastUsedAccountIndex = await manageAccounts(
                        config,
                        options,
                        avgGasCost,
                        lastUsedAccountIndex,
                        wgc,
                        state,
                        tracer,
                        roundCtx,
                    );
                }

                // sweep tokens and wallets every 100 rounds
                if (counter % 100 === 0) {
                    // try to sweep wallets that still have non transfered tokens to main wallet
                    if (wgc.length) {
                        for (let k = wgc.length - 1; k >= 0; k--) {
                            try {
                                await sweepToMainWallet(
                                    wgc[k],
                                    config.mainAccount,
                                    state,
                                    config,
                                    tracer,
                                    roundCtx,
                                );
                                if (!wgc[k].BOUNTY.length) {
                                    const index = wgcBuffer.findIndex(
                                        (v) => v.address === wgc[k].account.address,
                                    );
                                    if (index > -1) wgcBuffer.splice(index, 1);
                                    wgc.splice(k, 1);
                                } else {
                                    // retry to sweep garbage wallet 3 times before letting it go
                                    const index = wgcBuffer.findIndex(
                                        (v) => v.address === wgc[k].account.address,
                                    );
                                    if (index > -1) {
                                        wgcBuffer[index].count++;
                                        if (wgcBuffer[index].count >= 2) {
                                            wgcBuffer.splice(index, 1);
                                            wgc.splice(k, 1);
                                        }
                                    } else {
                                        wgcBuffer.push({
                                            address: wgc[k].account.address,
                                            count: 0,
                                        });
                                    }
                                }
                            } catch {
                                /**/
                            }
                        }
                    }
                    // try to sweep main wallet's tokens back to eth
                    try {
                        await sweepToEth(config, state, tracer, roundCtx);
                    } catch {
                        /**/
                    }
                }
                roundSpan.setStatus({ code: SpanStatusCode.OK });
            } catch (error: any) {
                const snapshot = errorSnapshot("", error);
                roundSpan.setAttribute("severity", ErrorSeverity.HIGH);
                roundSpan.setAttribute("didClear", false);
                roundSpan.recordException(error);
                roundSpan.setStatus({ code: SpanStatusCode.ERROR, message: snapshot });
            }
            if (config.accounts.length) {
                const accountsWithBalance: Record<string, string> = {};
                config.accounts.forEach(
                    (v) =>
                        (accountsWithBalance[v.account.address] = ethers.utils.formatUnits(
                            v.BALANCE,
                        )),
                );
                roundSpan.setAttribute("circulatingAccounts", JSON.stringify(accountsWithBalance));
                roundSpan.setAttribute("lastAccountIndex", lastUsedAccountIndex);
            }
            if (avgGasCost) {
                roundSpan.setAttribute("avgGasCost", ethers.utils.formatUnits(avgGasCost));
            }

            try {
                // handle order changes (add/remove)
                roundSpan.setAttribute(
                    "watch-new-orders",
                    JSON.stringify({
                        hasRead: lastReadOrdersMap,
                        startTime: startupTimestamp,
                    }),
                );
                let ordersDidChange = false;
                const results = await Promise.allSettled(
                    lastReadOrdersMap.map((v) =>
                        getOrderChanges(
                            v.sg,
                            startupTimestamp,
                            v.skip,
                            roundSpan,
                            options.sgFilter,
                        ),
                    ),
                );
                for (let i = 0; i < results.length; i++) {
                    const res = results[i];
                    if (res.status === "fulfilled") {
                        if (res.value.addOrders.length || res.value.removeOrders.length) {
                            ordersDidChange = true;
                        }
                        lastReadOrdersMap[i].skip += res.value.count;
                        try {
                            await handleAddOrderbookOwnersProfileMap(
                                orderbooksOwnersProfileMap,
                                res.value.addOrders.map((v) => v.order),
                                config.viemClient as any as ViemClient,
                                watchedTokens,
                                options.ownerProfile,
                                roundSpan,
                            );
                        } catch {
                            /**/
                        }
                        try {
                            await handleRemoveOrderbookOwnersProfileMap(
                                orderbooksOwnersProfileMap,
                                res.value.removeOrders.map((v) => v.order),
                                roundSpan,
                            );
                        } catch {
                            /**/
                        }
                    }
                }

                // in case there are new orders or removed order, re evaluate owners limits
                if (ordersDidChange) {
                    await downscaleProtection(
                        orderbooksOwnersProfileMap,
                        config.viemClient as any as ViemClient,
                        options.ownerProfile,
                    );
                }
            } catch {
                /**/
            }

            // report rpcs performance for round
            for (const rpc in state.rpc.metrics) {
                await tracer.startActiveSpan("rpc-report", {}, roundCtx, async (span) => {
                    const record = state.rpc.metrics[rpc];
                    span.setAttributes({
                        "rpc-url": rpc,
                        "request-count": record.req,
                        "success-count": record.success,
                        "failure-count": record.failure,
                        "timeout-count": record.timeout,
                        "avg-request-interval": record.avgRequestIntervals,
                        "latest-success-rate": record.progress.successRate / 100,
                        "selection-weight": record.progress.selectionWeight,
                    });
                    record.reset();
                    span.end();
                });
            }
            // report write rpcs performance
            if (state.writeRpc) {
                for (const rpc in state.writeRpc.metrics) {
                    await tracer.startActiveSpan("rpc-report", {}, roundCtx, async (span) => {
                        const record = state.writeRpc!.metrics[rpc];
                        span.setAttributes({
                            "rpc-url": rpc,
                            "request-count": record.req,
                            "success-count": record.success,
                            "failure-count": record.failure,
                            "timeout-count": record.timeout,
                            "avg-request-interval": record.avgRequestIntervals,
                            "latest-success-rate": record.progress.successRate / 100,
                            "selection-weight": record.progress.selectionWeight,
                        });
                        record.reset();
                        span.end();
                    });
                }
            }

            // eslint-disable-next-line no-console
            console.log(`Starting next round in ${options.sleep / 1000} seconds...`, "\n");
            roundSpan.end();
            await sleep(options.sleep);
            // give otel some time to export
            await sleep(3000);
        });
        counter++;

        // for preview CI
        // break out of the loop if in prod preview mode
        // after specified number of rounds are executed
        if (
            process?.env?.IS_PREVIEW === "true" &&
            counter > Number(process?.env?.PREVIEW_ROUNDS ?? 1)
        ) {
            break;
        }
    }

    // flush and close the connection.
    await exporter.shutdown();
    await sleep(10000);
};<|MERGE_RESOLUTION|>--- conflicted
+++ resolved
@@ -1,12 +1,7 @@
 import { clear } from ".";
 import { config } from "dotenv";
 import { getGasPrice } from "./gas";
-<<<<<<< HEAD
-import { AppOptions } from "./yaml";
-=======
-import { Command } from "commander";
 import { AppOptions } from "./config/yaml";
->>>>>>> a4a485a7
 import { BigNumber, ethers } from "ethers";
 import { RainSolverConfig } from "./config";
 import { Context } from "@opentelemetry/api";
@@ -45,31 +40,6 @@
 
 config();
 
-<<<<<<< HEAD
-=======
-const getOptions = async (argv: any, version?: string) => {
-    const cmdOptions = new Command("node rain-solver")
-        .option(
-            "-c, --config <path>",
-            "Path to config yaml file, can be set in 'CONFIG' env var instead, if none is given looks for ./config.yaml in workspace root directory",
-            process.env.CONFIG || "./config.yaml",
-        )
-        .description(
-            [
-                "A NodeJS app to find and take arbitrage trades for Rain Orderbook orders against some DeFi liquidity providers, requires NodeJS v18 or higher.",
-                '- Use "node rain-solver [options]" command alias for running the app from its repository workspace',
-                '- Use "rain-solver [options]" command alias when this app is installed as a dependency in another project',
-            ].join("\n"),
-        )
-        .alias("rain-solver")
-        .version(version ?? "0.0.0")
-        .parse(argv)
-        .opts();
-
-    return cmdOptions;
-};
-
->>>>>>> a4a485a7
 export const arbRound = async (
     tracer: Tracer,
     roundCtx: Context,
