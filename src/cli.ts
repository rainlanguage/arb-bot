import { config } from "dotenv";
<<<<<<< HEAD
import { isAddress } from "viem";
=======
import { getGasPrice } from "./gas";
>>>>>>> 4828f685
import { Command } from "commander";
import { getMetaInfo } from "./config";
import { BigNumber, ethers } from "ethers";
import { Context } from "@opentelemetry/api";
import { getOrderChanges, SgOrder } from "./query";
import { Resource } from "@opentelemetry/resources";
import { getOrderDetails, clear, getConfig } from ".";
import { ErrorSeverity, errorSnapshot } from "./error";
import { Tracer } from "@opentelemetry/sdk-trace-base";
import { ProcessPairReportStatus } from "./processOrders";
import { sleep, getOrdersTokens, isBigNumberish } from "./utils";
import { CompressionAlgorithm } from "@opentelemetry/otlp-exporter-base";
import { OTLPTraceExporter } from "@opentelemetry/exporter-trace-otlp-http";
import { SEMRESATTRS_SERVICE_NAME } from "@opentelemetry/semantic-conventions";
import { BotConfig, BundledOrders, CliOptions, OperationState, ViemClient } from "./types";
import {
    sweepToEth,
    manageAccounts,
    rotateProviders,
    sweepToMainWallet,
    getBatchEthBalance,
} from "./account";
import {
    downscaleProtection,
    prepareOrdersForRound,
    getOrderbookOwnersProfileMapFromSg,
    handleAddOrderbookOwnersProfileMap,
    handleRemoveOrderbookOwnersProfileMap,
} from "./order";
import {
    diag,
    trace,
    context,
    DiagLogLevel,
    SpanStatusCode,
    DiagConsoleLogger,
} from "@opentelemetry/api";
import {
    BasicTracerProvider,
    BatchSpanProcessor,
    ConsoleSpanExporter,
    SimpleSpanProcessor,
} from "@opentelemetry/sdk-trace-base";

config();

/**
 * Options specified in env variables
 */
const ENV_OPTIONS = {
    key: process?.env?.BOT_WALLET_PRIVATEKEY,
    mnemonic: process?.env?.MNEMONIC,
    arbAddress: process?.env?.ARB_ADDRESS,
    genericArbAddress: process?.env?.GENERIC_ARB_ADDRESS,
    orderbookAddress: process?.env?.ORDERBOOK_ADDRESS,
    lps: process?.env?.LIQUIDITY_PROVIDERS,
    gasCoverage: process?.env?.GAS_COVER || "100",
    orderHash: process?.env?.ORDER_HASH,
    orderOwner: process?.env?.ORDER_OWNER,
    sleep: process?.env?.SLEEP,
    maxRatio: process?.env?.MAX_RATIO?.toLowerCase() === "true" ? true : false,
    publicRpc: process?.env?.PUBLIC_RPC?.toLowerCase() === "true" ? true : false,
    timeout: process?.env?.TIMEOUT,
    hops: process?.env?.HOPS,
    retries: process?.env?.RETRIES,
    poolUpdateInterval: process?.env?.POOL_UPDATE_INTERVAL || "15",
    walletCount: process?.env?.WALLET_COUNT,
    topupAmount: process?.env?.TOPUP_AMOUNT,
    botMinBalance: process?.env?.BOT_MIN_BALANCE,
    selfFundOrders: process?.env?.SELF_FUND_ORDERS,
    gasPriceMultiplier: process?.env?.GAS_PRICE_MULTIPLIER,
    gasLimitMultiplier: process?.env?.GAS_LIMIT_MULTIPLIER,
    txGas: process?.env?.TX_GAS,
    quoteGas: process?.env?.QUOTE_GAS,
    route: process?.env?.ROUTE,
    rpOnly: process?.env?.RP_ONLY?.toLowerCase() === "true" ? true : false,
    ownerProfile: process?.env?.OWNER_PROFILE
        ? Array.from(process?.env?.OWNER_PROFILE.matchAll(/[^,\s]+/g)).map((v) => v[0])
        : undefined,
    rpc: process?.env?.RPC_URL
        ? Array.from(process?.env?.RPC_URL.matchAll(/[^,\s]+/g)).map((v) => v[0])
        : undefined,
    writeRpc: process?.env?.WRITE_RPC
        ? Array.from(process?.env?.WRITE_RPC.matchAll(/[^,\s]+/g)).map((v) => v[0])
        : undefined,
    subgraph: process?.env?.SUBGRAPH
        ? Array.from(process?.env?.SUBGRAPH.matchAll(/[^,\s]+/g)).map((v) => v[0])
        : undefined,
    dispair: process?.env?.DISPAIR
        ? Array.from(process?.env?.DISPAIR.matchAll(/[^,\s]+/g)).map((v) => v[0])
        : undefined,
};

const getOptions = async (argv: any, version?: string) => {
    const cmdOptions = new Command("node arb-bot")
        .option(
            "-k, --key <private-key>",
            "Private key of wallet that performs the transactions, one of this or --mnemonic should be specified. Will override the 'BOT_WALLET_PRIVATEKEY' in env variables",
        )
        .option(
            "-m, --mnemonic <mnemonic-phrase>",
            "Mnemonic phrase of wallet that performs the transactions, one of this or --key should be specified, requires '--wallet-count' and '--topup-amount'. Will override the 'MNEMONIC' in env variables",
        )
        .option(
            "-r, --rpc <url...>",
            "RPC URL(s) that will be provider for interacting with evm, use different providers if more than 1 is specified to prevent banning. Will override the 'RPC_URL' in env variables",
        )
        .option(
            "-s, --subgraph <url...>",
            "Subgraph URL(s) to read orders details from, can be used in combination with --orders, Will override the 'SUBGRAPH' in env variables",
        )
        .option(
            "--orderbook-address <address>",
            "Option to filter the subgraph query results with address of the deployed orderbook contract, Will override the 'ORDERBOOK_ADDRESS' in env variables",
        )
        .option(
            "--arb-address <address>",
            "Address of the deployed arb contract, Will override the 'ARB_ADDRESS' in env variables",
        )
        .option(
            "--generic-arb-address <address>",
            "Address of the deployed generic arb contract to perform inter-orderbook clears, Will override the 'GENERIC_ARB_ADDRESS' in env variables",
        )
        .option(
            "--dispair <address...>",
            "Addresses of dispair to use for tasks, in order of interpreter, store, deployer, Will override the 'DISPAIR' in env variables",
        )
        .option(
            "-l, --lps <string>",
            "List of liquidity providers (dex) to use by the router as one quoted string seperated by a comma for each, example: 'SushiSwapV2,UniswapV3', Will override the 'LIQUIDITY_PROVIDERS' in env variables, if unset will use all available liquidty providers",
        )
        .option(
            "-g, --gas-coverage <integer>",
            "The percentage of gas to cover to be considered profitable for the transaction to be submitted, an integer greater than equal 0, default is 100 meaning full coverage, Will override the 'GAS_COVER' in env variables",
        )
        .option(
            "--order-hash <hash>",
            "Option to filter the subgraph query results with a specific order hash, Will override the 'ORDER_HASH' in env variables",
        )
        .option(
            "--order-owner <address>",
            "Option to filter the subgraph query results with a specific order owner address, Will override the 'ORDER_OWNER' in env variables",
        )
        .option(
            "--sleep <integer>",
            "Seconds to wait between each arb round, default is 10, Will override the 'SLEEP' in env variables",
        )
        .option(
            "--write-rpc <url...>",
            "Option to explicitly use for write transactions, such as flashbots or mev protect rpc to protect against mev attacks, Will override the 'WRITE_RPC' in env variables",
        )
        .option(
            "--timeout <integer>",
            "Optional seconds to wait for the transaction to mine before disregarding it, Will override the 'TIMEOUT' in env variables",
        )
        .option(
            "--max-ratio",
            "Option to maximize maxIORatio, Will override the 'MAX_RATIO' in env variables",
        )
        .option(
            "--hops <integer>",
            "Option to specify how many hops the binary search should do, default is 1 if left unspecified, Will override the 'HOPS' in env variables",
        )
        .option(
            "--retries <integer>",
            "Option to specify how many retries should be done for the same order, max value is 3, default is 1 if left unspecified, Will override the 'RETRIES' in env variables",
        )
        .option(
            "--pool-update-interval <integer>",
            "Option to specify time (in minutes) between pools updates, default is 0 minutes, Will override the 'POOL_UPDATE_INTERVAL' in env variables",
        )
        .option(
            "-w, --wallet-count <integer>",
            "Number of wallet to submit transactions with, requires '--mnemonic'. Will override the 'WALLET_COUNT' in env variables",
        )
        .option(
            "-t, --topup-amount <number>",
            "The initial topup amount of excess wallets, requires '--mnemonic'. Will override the 'TOPUP_AMOUNT' in env variables",
        )
        .option(
            "--bot-min-balance <number>",
            "The minimum gas token balance the bot wallet must have. Will override the 'BOT_MIN_BALANCE' in env variables",
        )
        .option(
            "--self-fund-orders <string>",
            "Specifies owned order to get funded once their vault goes below the specified threshold, example: token,vaultId,threshold,toptupamount;token,vaultId,threshold,toptupamount;... . Will override the 'SELF_FUND_ORDERS' in env variables",
        )
        .option(
            "--owner-profile <OWNER=LIMIT...>",
            "Specifies the owner limit, example: --owner-profile 0x123456=12 . Will override the 'OWNER_PROFILE' in env variables",
        )
        .option(
            "--public-rpc",
            "Allows to use public RPCs as fallbacks, default is false. Will override the 'PUBLIC_RPC' in env variables",
        )
        .option(
            "--route <string>",
            "Specifies the routing mode 'multi' or 'single' or 'full', default is 'single'. Will override the 'ROUTE' in env variables",
        )
        .option(
            "--gas-price-multiplier <integer>",
            "Option to multiply the gas price fetched from the rpc as percentage, default is 107, ie +7%. Will override the 'GAS_PRICE_MULTIPLIER' in env variables",
        )
        .option(
            "--gas-limit-multiplier <integer>",
            "Option to multiply the gas limit estimation from the rpc as percentage, default is 100, ie no change. Will override the 'GAS_LIMIT_MULTIPLIER' in env variables",
        )
        .option(
            "--tx-gas <integer>",
            "Option to set a gas limit for all submitting txs optionally with appended percentage sign to apply as percentage to original gas. Will override the 'TX_GAS' in env variables",
        )
        .option(
            "--quote-gas <integer>",
            "Option to set a static gas limit for quote read calls, default is 1 milion. Will override the 'QUOTE_GAS' in env variables",
        )
        .option(
            "--rp-only",
            "Only clear orders through RP4, excludes intra and inter orderbook clears. Will override the 'RP_ONLY' in env variables",
        )
        .description(
            [
                "A NodeJS app to find and take arbitrage trades for Rain Orderbook orders against some DeFi liquidity providers, requires NodeJS v18 or higher.",
                '- Use "node arb-bot [options]" command alias for running the app from its repository workspace',
                '- Use "arb-bot [options]" command alias when this app is installed as a dependency in another project',
            ].join("\n"),
        )
        .alias("arb-bot")
        .version(version ?? "0.0.0")
        .parse(argv)
        .opts();

    // assigning specified options from cli/env
    cmdOptions.key = cmdOptions.key || getEnv(ENV_OPTIONS.key);
    cmdOptions.mnemonic = cmdOptions.mnemonic || getEnv(ENV_OPTIONS.mnemonic);
    cmdOptions.rpc = cmdOptions.rpc || getEnv(ENV_OPTIONS.rpc);
    cmdOptions.writeRpc = cmdOptions.writeRpc || getEnv(ENV_OPTIONS.writeRpc);
    cmdOptions.arbAddress = cmdOptions.arbAddress || getEnv(ENV_OPTIONS.arbAddress);
    cmdOptions.genericArbAddress =
        cmdOptions.genericArbAddress || getEnv(ENV_OPTIONS.genericArbAddress);
    cmdOptions.orderbookAddress =
        cmdOptions.orderbookAddress || getEnv(ENV_OPTIONS.orderbookAddress);
    cmdOptions.subgraph = cmdOptions.subgraph || getEnv(ENV_OPTIONS.subgraph);
    cmdOptions.lps = cmdOptions.lps || getEnv(ENV_OPTIONS.lps);
    cmdOptions.gasCoverage = cmdOptions.gasCoverage || getEnv(ENV_OPTIONS.gasCoverage);
    cmdOptions.orderHash = cmdOptions.orderHash || getEnv(ENV_OPTIONS.orderHash);
    cmdOptions.orderOwner = cmdOptions.orderOwner || getEnv(ENV_OPTIONS.orderOwner);
    cmdOptions.sleep = cmdOptions.sleep || getEnv(ENV_OPTIONS.sleep);
    cmdOptions.maxRatio = cmdOptions.maxRatio || getEnv(ENV_OPTIONS.maxRatio);
    cmdOptions.timeout = cmdOptions.timeout || getEnv(ENV_OPTIONS.timeout);
    cmdOptions.hops = cmdOptions.hops || getEnv(ENV_OPTIONS.hops);
    cmdOptions.retries = cmdOptions.retries || getEnv(ENV_OPTIONS.retries);
    cmdOptions.poolUpdateInterval =
        cmdOptions.poolUpdateInterval || getEnv(ENV_OPTIONS.poolUpdateInterval);
    cmdOptions.walletCount = cmdOptions.walletCount || getEnv(ENV_OPTIONS.walletCount);
    cmdOptions.topupAmount = cmdOptions.topupAmount || getEnv(ENV_OPTIONS.topupAmount);
    cmdOptions.selfFundOrders = cmdOptions.selfFundOrders || getEnv(ENV_OPTIONS.selfFundOrders);
    cmdOptions.gasPriceMultiplier =
        cmdOptions.gasPriceMultiplier || getEnv(ENV_OPTIONS.gasPriceMultiplier);
    cmdOptions.gasLimitMultiplier =
        cmdOptions.gasLimitMultiplier || getEnv(ENV_OPTIONS.gasLimitMultiplier);
    cmdOptions.txGas = cmdOptions.txGas || getEnv(ENV_OPTIONS.txGas);
    cmdOptions.quoteGas = cmdOptions.quoteGas || getEnv(ENV_OPTIONS.quoteGas);
    cmdOptions.botMinBalance = cmdOptions.botMinBalance || getEnv(ENV_OPTIONS.botMinBalance);
    cmdOptions.ownerProfile = cmdOptions.ownerProfile || getEnv(ENV_OPTIONS.ownerProfile);
    cmdOptions.route = cmdOptions.route || getEnv(ENV_OPTIONS.route);
    cmdOptions.publicRpc = cmdOptions.publicRpc || getEnv(ENV_OPTIONS.publicRpc);
    cmdOptions.rpOnly = cmdOptions.rpOnly || getEnv(ENV_OPTIONS.rpOnly);
    cmdOptions.dispair = cmdOptions.dispair || getEnv(ENV_OPTIONS.dispair);
    if (cmdOptions.ownerProfile) {
        const profiles: Record<string, number> = {};
        cmdOptions.ownerProfile.forEach((v: string) => {
            const parsed = v.split("=");
            if (parsed.length !== 2) {
                throw "Invalid owner profile, must be in form of 'ownerAddress=limitValue'";
            }
            if (!ethers.utils.isAddress(parsed[0])) {
                throw `Invalid owner address: ${parsed[0]}`;
            }
            if (!isBigNumberish(parsed[1]) && parsed[1] !== "max") {
                throw "Invalid owner profile limit, must be an integer gte 0";
            }
            if (parsed[1] === "max") {
                profiles[parsed[0].toLowerCase()] = Number.MAX_SAFE_INTEGER;
            } else {
                const limit = BigNumber.from(parsed[1]);
                profiles[parsed[0].toLowerCase()] = limit.gte(Number.MAX_SAFE_INTEGER.toString())
                    ? Number.MAX_SAFE_INTEGER
                    : limit.toNumber();
            }
        });
        cmdOptions.ownerProfile = profiles;
    }
    if (cmdOptions.lps) {
        cmdOptions.lps = Array.from((cmdOptions.lps as string).matchAll(/[^,\s]+/g)).map(
            (v) => v[0],
        );
    }
    if (cmdOptions.selfFundOrders) {
        cmdOptions.selfFundOrders = Array.from(
            (cmdOptions.selfFundOrders as string).matchAll(/[^;]+/g),
        ).map((v) => {
            const matches = Array.from(v[0].matchAll(/[^,]+/g)).map((e) => e[0]);
            return {
                token: matches[0].toLowerCase(),
                vaultId: matches[1],
                threshold: matches[2],
                topupAmount: matches[3],
            };
        });
    }
    return cmdOptions;
};

export const arbRound = async (
    tracer: Tracer,
    roundCtx: Context,
    options: CliOptions,
    config: BotConfig,
    bundledOrders: BundledOrders[][],
    state: OperationState,
) => {
    return await tracer.startActiveSpan("process-orders", {}, roundCtx, async (span) => {
        const ctx = trace.setSpan(context.active(), span);
        options;
        try {
            let txs;
            let foundOpp = false;
            let didClear = false;
            const { reports = [], avgGasCost = undefined } = await clear(
                config,
                bundledOrders,
                state,
                tracer,
                ctx,
            );
            if (reports && reports.length) {
                txs = reports.map((v) => v.txUrl).filter((v) => !!v);
                if (txs.length) {
                    foundOpp = true;
                    span.setAttribute("txUrls", txs);
                    span.setAttribute("foundOpp", true);
                } else if (
                    reports.some((v) => v.status === ProcessPairReportStatus.FoundOpportunity)
                ) {
                    foundOpp = true;
                    span.setAttribute("foundOpp", true);
                }
                if (
                    reports.some(
                        (v) => v.status === ProcessPairReportStatus.FoundOpportunity && !v.reason,
                    )
                ) {
                    didClear = true;
                    span.setAttribute("didClear", true);
                }
            } else {
                span.setAttribute("didClear", false);
            }
            if (avgGasCost) {
                span.setAttribute("avgGasCost", ethers.utils.formatUnits(avgGasCost));
            }
            span.setStatus({ code: SpanStatusCode.OK });
            span.end();
            return { txs, foundOpp, didClear, avgGasCost };
        } catch (e: any) {
            if (e?.startsWith?.("Failed to batch quote orders")) {
                span.setAttribute("severity", ErrorSeverity.LOW);
                span.setStatus({ code: SpanStatusCode.ERROR, message: e });
            } else {
                const snapshot = errorSnapshot("Unexpected error occured", e);
                span.setAttribute("severity", ErrorSeverity.HIGH);
                span.setStatus({ code: SpanStatusCode.ERROR, message: snapshot });
            }
            span.recordException(e);
            span.setAttribute("didClear", false);
            span.setAttribute("foundOpp", false);
            span.end();
            return { txs: [], foundOpp: false, didClear: false, avgGasCost: undefined };
        }
    });
};

/**
 * CLI startup function
 * @param argv - cli args
 */
export async function startup(argv: any, version?: string, tracer?: Tracer, ctx?: Context) {
    let roundGap = 10000;
    let _poolUpdateInterval = 0;

    const options = await getOptions(argv, version);

    if ((!options.key && !options.mnemonic) || (options.key && options.mnemonic)) {
        throw "undefined wallet, only one of key or mnemonic should be specified";
    }
    if (options.mnemonic) {
        if (!options.walletCount || !options.topupAmount) {
            throw "--wallet-count and --toptup-amount are required when using mnemonic option";
        }
        if (!/^[0-9]+$/.test(options.walletCount)) {
            throw "invalid --wallet-count, it should be an integer greater than equal 0";
        } else {
            options.walletCount = Number(options.walletCount);
        }
        if (!/^[0-9]+(.[0-9]+)?$/.test(options.topupAmount)) {
            throw "invalid --topup-amount, it should be an number greater than equal 0";
        }
    }
    if (options.key) {
        if (!/^(0x)?[a-fA-F0-9]{64}$/.test(options.key)) throw "invalid wallet private key";
    }
    if (!options.rpc) throw "undefined RPC URL";
    if (options.writeRpc) {
        if (
            !Array.isArray(options.writeRpc) ||
            options.writeRpc.some((v) => typeof v !== "string")
        ) {
            throw `Invalid write rpcs: ${options.writeRpc}`;
        }
    }
    if (!options.arbAddress) throw "undefined arb contract address";
    if (options.sleep) {
        if (/^[0-9]+$/.test(options.sleep)) roundGap = Number(options.sleep) * 1000;
        else throw "invalid sleep value, must be an integer greater than equal 0";
    }
    if (options.poolUpdateInterval) {
        if (typeof options.poolUpdateInterval === "number") {
            _poolUpdateInterval = options.poolUpdateInterval;
            if (_poolUpdateInterval < 0 || !Number.isInteger(_poolUpdateInterval))
                throw "invalid poolUpdateInterval value, must be an integer greater than equal zero";
        } else if (
            typeof options.poolUpdateInterval === "string" &&
            /^[0-9]+$/.test(options.poolUpdateInterval)
        ) {
            _poolUpdateInterval = Number(options.poolUpdateInterval);
            if (_poolUpdateInterval < 0)
                throw "invalid poolUpdateInterval value, must be an integer greater than equal zero";
        } else throw "invalid poolUpdateInterval value, must be an integer greater than equal zero";
    }
    if (!options.botMinBalance || !/^[0-9]+(.[0-9]+)?$/.test(options.botMinBalance)) {
        throw "expected a valid value for --bot-min-balance, it should be an number greater than 0";
    }
    if (options.gasPriceMultiplier) {
        if (typeof options.gasPriceMultiplier === "number") {
            if (options.gasPriceMultiplier <= 0 || !Number.isInteger(options.gasPriceMultiplier))
                throw "invalid gasPriceMultiplier value, must be an integer greater than zero";
        } else if (
            typeof options.gasPriceMultiplier === "string" &&
            /^[0-9]+$/.test(options.gasPriceMultiplier)
        ) {
            options.gasPriceMultiplier = Number(options.gasPriceMultiplier);
            if (options.gasPriceMultiplier <= 0)
                throw "invalid gasPriceMultiplier value, must be an integer greater than zero";
        } else throw "invalid gasPriceMultiplier value, must be an integer greater than zero";
    } else {
        options.gasPriceMultiplier = 107;
    }
    if (options.gasLimitMultiplier) {
        if (typeof options.gasLimitMultiplier === "number") {
            if (options.gasLimitMultiplier <= 0 || !Number.isInteger(options.gasLimitMultiplier))
                throw "invalid gasLimitMultiplier value, must be an integer greater than zero";
        } else if (
            typeof options.gasLimitMultiplier === "string" &&
            /^[0-9]+$/.test(options.gasLimitMultiplier)
        ) {
            options.gasLimitMultiplier = Number(options.gasLimitMultiplier);
            if (options.gasLimitMultiplier <= 0)
                throw "invalid gasLimitMultiplier value, must be an integer greater than zero";
        } else throw "invalid gasLimitMultiplier value, must be an integer greater than zero";
    } else {
        options.gasLimitMultiplier = 100;
    }
    if (options.txGas) {
        if (typeof options.txGas !== "string" || !/^[0-9]+%?$/.test(options.txGas)) {
            throw "invalid txGas value, must be an integer greater than zero optionally with appended percentage sign to apply as percentage to original gas";
        }
    }
<<<<<<< HEAD
    if (options.dispair) {
        if (
            !Array.isArray(options.dispair) ||
            options.dispair.length !== 3 ||
            !options.dispair.every((v) => typeof v === "string" && isAddress(v, { strict: false }))
        ) {
            throw "expected 3 addresses for dispair, interpreter, store, deployer";
        } else {
            options.dispair = {
                interpreter: options.dispair[0],
                store: options.dispair[1],
                deployer: options.dispair[2],
            };
        }
    } else {
        throw "undefined dispair addresses";
=======
    if (options.quoteGas) {
        try {
            options.quoteGas = BigInt(options.quoteGas);
        } catch {
            throw "invalid quoteGas value, must be an integer greater than equal zero";
        }
    } else {
        options.quoteGas = 1_000_000n; // default
>>>>>>> 4828f685
    }
    const poolUpdateInterval = _poolUpdateInterval * 60 * 1000;
    let ordersDetails: SgOrder[] = [];
    if (!process?.env?.CLI_STARTUP_TEST) {
        for (let i = 0; i < 3; i++) {
            try {
                ordersDetails = await getOrderDetails(options.subgraph, {
                    orderHash: options.orderHash,
                    orderOwner: options.orderOwner,
                    orderbook: options.orderbookAddress,
                });
                break;
            } catch (e) {
                if (i != 2) await sleep(10000 * (i + 1));
                else throw e;
            }
        }
    }
    const lastReadOrdersTimestamp = Math.floor(Date.now() / 1000);
    const tokens = getOrdersTokens(ordersDetails);
    options.tokens = tokens;

    // get config
    const config = await getConfig(
        options.rpc,
        options.key ?? options.mnemonic,
        options.arbAddress,
        options as CliOptions,
        tracer,
        ctx,
    );

    // fetch initial gas price on startup
    const state: OperationState = {
        gasPrice: 0n,
        l1GasPrice: 0n,
    };
    await getGasPrice(config, state);

    return {
        roundGap,
        options: options as CliOptions,
        poolUpdateInterval,
        config,
        orderbooksOwnersProfileMap: await getOrderbookOwnersProfileMapFromSg(
            ordersDetails,
            config.viemClient as any as ViemClient,
            tokens,
            (options as CliOptions).ownerProfile,
        ),
        tokens,
        lastReadOrdersTimestamp,
        state,
    };
}

export const main = async (argv: any, version?: string) => {
    // startup otel to collect span, logs, etc
    // diag otel
    diag.setLogger(new DiagConsoleLogger(), DiagLogLevel.ERROR);

    const exporter = new OTLPTraceExporter(
        process?.env?.HYPERDX_API_KEY
            ? {
                  url: "https://in-otel.hyperdx.io/v1/traces",
                  headers: {
                      authorization: process?.env?.HYPERDX_API_KEY,
                  },
                  compression: CompressionAlgorithm.GZIP,
              }
            : {
                  compression: CompressionAlgorithm.GZIP,
              },
    );
    const provider = new BasicTracerProvider({
        resource: new Resource({
            [SEMRESATTRS_SERVICE_NAME]: process?.env?.TRACER_SERVICE_NAME ?? "arb-bot",
        }),
    });
    provider.addSpanProcessor(new BatchSpanProcessor(exporter));

    // console spans in case hyperdx api is not defined
    if (!process?.env?.HYPERDX_API_KEY) {
        const consoleExporter = new ConsoleSpanExporter();
        provider.addSpanProcessor(new SimpleSpanProcessor(consoleExporter));
    }

    provider.register();
    const tracer = provider.getTracer("arb-bot-tracer");

    // parse cli args and startup bot configuration
    const {
        roundGap,
        options,
        poolUpdateInterval,
        config,
        orderbooksOwnersProfileMap,
        tokens,
        lastReadOrdersTimestamp,
        state,
    } = await tracer.startActiveSpan("startup", async (startupSpan) => {
        const ctx = trace.setSpan(context.active(), startupSpan);
        try {
            const result = await startup(argv, version, tracer, ctx);
            startupSpan.setStatus({ code: SpanStatusCode.OK });
            startupSpan.end();
            return result;
        } catch (e: any) {
            const snapshot = errorSnapshot("", e);
            startupSpan.setAttribute("severity", ErrorSeverity.HIGH);
            startupSpan.setStatus({ code: SpanStatusCode.ERROR, message: snapshot });
            startupSpan.recordException(e);

            // end this span and wait for it to finish
            startupSpan.end();
            await sleep(20000);

            // reject the promise that makes the cli process to exit with error
            return Promise.reject(e);
        }
    });

    // periodically fetch and set gas price in state (once every 20 seconds)
    setInterval(() => getGasPrice(config, state), 20_000);

    const lastReadOrdersMap = options.subgraph.map((v) => ({
        sg: v,
        skip: 0,
    }));
    const day = 24 * 60 * 60 * 1000;
    let lastGasReset = Date.now() + day;
    let lastInterval = Date.now() + poolUpdateInterval;
    let lastUsedAccountIndex = config.accounts.length;
    let avgGasCost: BigNumber | undefined;
    let counter = 1;
    const wgc: ViemClient[] = [];
    const wgcBuffer: { address: string; count: number }[] = [];
    const botMinBalance = ethers.utils.parseUnits(options.botMinBalance);

    // run bot's processing orders in a loop
    // eslint-disable-next-line no-constant-condition
    while (true) {
        await tracer.startActiveSpan(`round-${counter}`, async (roundSpan) => {
            const roundCtx = trace.setSpan(context.active(), roundSpan);
            const newMeta = await getMetaInfo(config, options.subgraph);
            roundSpan.setAttributes({
                ...newMeta,
                "meta.mainAccount": config.mainAccount.account.address,
                "meta.gitCommitHash": process?.env?.GIT_COMMIT ?? "N/A",
                "meta.dockerTag": process?.env?.DOCKER_TAG ?? "N/A",
            });

            await tracer.startActiveSpan(
                "check-wallet-balance",
                {},
                roundCtx,
                async (walletSpan) => {
                    try {
                        const botGasBalance = ethers.BigNumber.from(
                            await config.viemClient.getBalance({
                                address: config.mainAccount.account.address,
                            }),
                        );
                        config.mainAccount.BALANCE = botGasBalance;
                        if (botMinBalance.gt(botGasBalance)) {
                            const header = `bot main wallet ${
                                config.mainAccount.account.address
                            } is low on gas, expected at least: ${
                                options.botMinBalance
                            }, current: ${ethers.utils.formatUnits(botGasBalance)}, `;
                            const fill = config.accounts.length
                                ? `that wallet is the one that funds the multi wallet, there are still ${
                                      config.accounts.length + 1
                                  } wallets with enough balance in circulation that clear orders, please consider toping up soon`
                                : "it will still work with remaining gas as far as it can, please topup as soon as possible";
                            walletSpan.setStatus({
                                code: SpanStatusCode.ERROR,
                                message: header + fill,
                            });
                            walletSpan.setAttribute(
                                "severity",
                                config.accounts.length ? ErrorSeverity.MEDIUM : ErrorSeverity.HIGH,
                            );
                        }
                    } catch (error) {
                        walletSpan.setStatus({
                            code: SpanStatusCode.ERROR,
                            message:
                                "Failed to check main wallet balance: " + errorSnapshot("", error),
                        });
                        walletSpan.setAttribute("severity", ErrorSeverity.LOW);
                    }
                    walletSpan.end();
                },
            );
            // remove pool memoizer cache on each interval
            let update = false;
            const now = Date.now();
            if (lastInterval <= now) {
                lastInterval = now + poolUpdateInterval;
                update = true;
            }
            try {
                const bundledOrders = prepareOrdersForRound(orderbooksOwnersProfileMap, true);
                await rotateProviders(config, update);
                roundSpan.setAttribute("details.rpc", config.rpc);
                const roundResult = await arbRound(
                    tracer,
                    roundCtx,
                    options,
                    config,
                    bundledOrders,
                    state,
                );
                let txs, foundOpp, didClear, roundAvgGasCost;
                if (roundResult) {
                    txs = roundResult.txs;
                    foundOpp = roundResult.foundOpp;
                    didClear = roundResult.didClear;
                    roundAvgGasCost = roundResult.avgGasCost;
                }
                if (txs && txs.length) {
                    roundSpan.setAttribute("txUrls", txs);
                    roundSpan.setAttribute("foundOpp", true);
                } else if (didClear) {
                    roundSpan.setAttribute("foundOpp", true);
                    roundSpan.setAttribute("didClear", true);
                } else if (foundOpp) {
                    roundSpan.setAttribute("foundOpp", true);
                    roundSpan.setAttribute("didClear", false);
                } else {
                    roundSpan.setAttribute("foundOpp", false);
                    roundSpan.setAttribute("didClear", false);
                }

                // fecth account's balances
                if (foundOpp && config.accounts.length) {
                    try {
                        const balances = await getBatchEthBalance(
                            config.accounts.map((v) => v.account.address),
                            config.viemClient as any as ViemClient,
                        );
                        config.accounts.forEach((v, i) => (v.BALANCE = balances[i]));
                    } catch {
                        /**/
                    }
                }

                // keep avg gas cost
                if (roundAvgGasCost) {
                    const _now = Date.now();
                    if (lastGasReset <= _now) {
                        lastGasReset = _now + day;
                        avgGasCost = undefined;
                    }
                    if (avgGasCost) {
                        avgGasCost = avgGasCost.add(roundAvgGasCost).div(2);
                    } else {
                        avgGasCost = roundAvgGasCost;
                    }
                }
                if (avgGasCost && config.accounts.length) {
                    // manage account by removing those that have ran out of gas
                    // and issuing a new one into circulation
                    lastUsedAccountIndex = await manageAccounts(
                        config,
                        options,
                        avgGasCost,
                        lastUsedAccountIndex,
                        wgc,
                        state,
                        tracer,
                        roundCtx,
                    );
                }

                // sweep tokens and wallets every 100 rounds
                if (counter % 100 === 0) {
                    // try to sweep wallets that still have non transfered tokens to main wallet
                    if (wgc.length) {
                        for (let k = wgc.length - 1; k >= 0; k--) {
                            try {
                                await sweepToMainWallet(
                                    wgc[k],
                                    config.mainAccount,
                                    state,
                                    config,
                                    tracer,
                                    roundCtx,
                                );
                                if (!wgc[k].BOUNTY.length) {
                                    const index = wgcBuffer.findIndex(
                                        (v) => v.address === wgc[k].account.address,
                                    );
                                    if (index > -1) wgcBuffer.splice(index, 1);
                                    wgc.splice(k, 1);
                                } else {
                                    // retry to sweep garbage wallet 3 times before letting it go
                                    const index = wgcBuffer.findIndex(
                                        (v) => v.address === wgc[k].account.address,
                                    );
                                    if (index > -1) {
                                        wgcBuffer[index].count++;
                                        if (wgcBuffer[index].count >= 2) {
                                            wgcBuffer.splice(index, 1);
                                            wgc.splice(k, 1);
                                        }
                                    } else {
                                        wgcBuffer.push({
                                            address: wgc[k].account.address,
                                            count: 0,
                                        });
                                    }
                                }
                            } catch {
                                /**/
                            }
                        }
                    }
                    // try to sweep main wallet's tokens back to eth
                    try {
                        await sweepToEth(config, state, tracer, roundCtx);
                    } catch {
                        /**/
                    }
                }
                roundSpan.setStatus({ code: SpanStatusCode.OK });
            } catch (error: any) {
                const snapshot = errorSnapshot("", error);
                roundSpan.setAttribute("severity", ErrorSeverity.HIGH);
                roundSpan.setAttribute("didClear", false);
                roundSpan.recordException(error);
                roundSpan.setStatus({ code: SpanStatusCode.ERROR, message: snapshot });
            }
            if (config.accounts.length) {
                const accountsWithBalance: Record<string, string> = {};
                config.accounts.forEach(
                    (v) =>
                        (accountsWithBalance[v.account.address] = ethers.utils.formatUnits(
                            v.BALANCE,
                        )),
                );
                roundSpan.setAttribute("circulatingAccounts", JSON.stringify(accountsWithBalance));
                roundSpan.setAttribute("lastAccountIndex", lastUsedAccountIndex);
            }
            if (avgGasCost) {
                roundSpan.setAttribute("avgGasCost", ethers.utils.formatUnits(avgGasCost));
            }

            try {
                // handle order changes (add/remove)
                roundSpan.setAttribute(
                    "watch-new-orders",
                    JSON.stringify({
                        hasRead: lastReadOrdersMap,
                        startTime: lastReadOrdersTimestamp,
                    }),
                );
                let ordersDidChange = false;
                const results = await Promise.allSettled(
                    lastReadOrdersMap.map((v) =>
                        getOrderChanges(
                            v.sg,
                            lastReadOrdersTimestamp,
                            v.skip,
                            options.timeout,
                            roundSpan,
                        ),
                    ),
                );
                for (let i = 0; i < results.length; i++) {
                    const res = results[i];
                    if (res.status === "fulfilled") {
                        if (res.value.addOrders.length || res.value.removeOrders.length) {
                            ordersDidChange = true;
                        }
                        lastReadOrdersMap[i].skip += res.value.count;
                        try {
                            await handleAddOrderbookOwnersProfileMap(
                                orderbooksOwnersProfileMap,
                                res.value.addOrders.map((v) => v.order),
                                config.viemClient as any as ViemClient,
                                tokens,
                                options.ownerProfile,
                                roundSpan,
                            );
                        } catch {
                            /**/
                        }
                        try {
                            await handleRemoveOrderbookOwnersProfileMap(
                                orderbooksOwnersProfileMap,
                                res.value.removeOrders.map((v) => v.order),
                                roundSpan,
                            );
                        } catch {
                            /**/
                        }
                    }
                }

                // in case there are new orders or removed order, re evaluate owners limits
                if (ordersDidChange) {
                    await downscaleProtection(
                        orderbooksOwnersProfileMap,
                        config.viemClient as any as ViemClient,
                        options.ownerProfile,
                    );
                }
            } catch {
                /**/
            }

            // report rpcs performance for round
            for (const rpc in config.rpcRecords) {
                await tracer.startActiveSpan("rpc-report", {}, roundCtx, async (span) => {
                    const record = config.rpcRecords[rpc];
                    span.setAttributes({
                        "rpc-url": rpc,
                        "request-count": record.req,
                        "success-count": record.success,
                        "failure-count": record.failure,
                        "timeout-count": record.req - (record.success + record.failure),
                    });
                    record.req = 0;
                    record.success = 0;
                    record.failure = 0;
                    record.cache = {};
                    span.end();
                });
            }

            // eslint-disable-next-line no-console
            console.log(`Starting next round in ${roundGap / 1000} seconds...`, "\n");
            roundSpan.end();
            await sleep(roundGap);
            // give otel some time to export
            await sleep(3000);
        });
        counter++;
    }

    // flush and close the connection.
    // eslint-disable-next-line no-unreachable
    await exporter.shutdown();
    await sleep(10000);
};

function getEnv(value: any): any {
    if (value !== undefined && value !== null) {
        if (typeof value === "string") {
            if (value !== "" && !/^\s*$/.test(value)) return value;
            else return undefined;
        } else return value;
    }
    return undefined;
}<|MERGE_RESOLUTION|>--- conflicted
+++ resolved
@@ -1,9 +1,6 @@
 import { config } from "dotenv";
-<<<<<<< HEAD
 import { isAddress } from "viem";
-=======
 import { getGasPrice } from "./gas";
->>>>>>> 4828f685
 import { Command } from "commander";
 import { getMetaInfo } from "./config";
 import { BigNumber, ethers } from "ethers";
@@ -481,7 +478,6 @@
             throw "invalid txGas value, must be an integer greater than zero optionally with appended percentage sign to apply as percentage to original gas";
         }
     }
-<<<<<<< HEAD
     if (options.dispair) {
         if (
             !Array.isArray(options.dispair) ||
@@ -498,7 +494,7 @@
         }
     } else {
         throw "undefined dispair addresses";
-=======
+    }
     if (options.quoteGas) {
         try {
             options.quoteGas = BigInt(options.quoteGas);
@@ -507,7 +503,6 @@
         }
     } else {
         options.quoteGas = 1_000_000n; // default
->>>>>>> 4828f685
     }
     const poolUpdateInterval = _poolUpdateInterval * 60 * 1000;
     let ordersDetails: SgOrder[] = [];
