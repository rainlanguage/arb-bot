--- conflicted
+++ resolved
@@ -5,16 +5,12 @@
 import { errorSnapshot } from "../error";
 import { getGasPrice } from "./gasPrice";
 import { LiquidityProviders } from "sushi";
-import { OrderManagerConfig } from "../order";
 import { processLiquidityProviders } from "./lps";
 import { SubgraphConfig } from "../subgraph/config";
+import { OrderManagerConfig } from "../order/config";
 import { ChainConfig, getChainConfig } from "./chain";
 import { createPublicClient, PublicClient } from "viem";
-<<<<<<< HEAD
 import { rainSolverTransport, RainSolverTransportConfig } from "../transport";
-=======
-import { OrderManagerConfig } from "../order/config";
->>>>>>> 4cd9a495
 
 /**
  * Rain dispair contracts, deployer, store and interpreter
