--- conflicted
+++ resolved
@@ -5,16 +5,12 @@
 import { errorSnapshot } from "../error";
 import { getGasPrice } from "./gasPrice";
 import { LiquidityProviders } from "sushi";
+import { OrderManagerConfig } from "../order";
 import { processLiquidityProviders } from "./lps";
-<<<<<<< HEAD
-import { rainSolverTransport, RainSolverTransportConfig } from "../transport";
-=======
-import { rainSolverTransport } from "../transport";
 import { SubgraphConfig } from "../subgraph/config";
->>>>>>> 4e673dfe
 import { ChainConfig, getChainConfig } from "./chain";
 import { createPublicClient, PublicClient } from "viem";
-import { OrderManagerConfig } from "../order";
+import { rainSolverTransport, RainSolverTransportConfig } from "../transport";
 
 /**
  * Rain dispair contracts, deployer, store and interpreter
@@ -57,17 +53,14 @@
     writeRpcState?: RpcState;
     /** Optional multiplier for gas price */
     gasPriceMultiplier?: number;
-<<<<<<< HEAD
+    /** Subgraph configurations */
+    subgraphConfig: SubgraphConfig;
+    /** OrderManager configurations */
+    orderManagerConfig: OrderManagerConfig;
     /** Optional transaction gas multiplier */
     transactionGas?: string;
     /** RainSolver transport configuration */
     rainSolverTransportConfig?: RainSolverTransportConfig;
-=======
-    /** Subgraph configurations */
-    subgraphConfig: SubgraphConfig;
-    /** OrderManager configurations */
-    orderManagerConfig: OrderManagerConfig;
->>>>>>> 4e673dfe
 };
 export namespace SharedStateConfig {
     export async function tryFromAppOptions(options: AppOptions): Promise<SharedStateConfig> {
@@ -165,17 +158,14 @@
     readonly client: PublicClient;
     /** Option to multiply the gas price fetched from the rpc as percentage, default is 100, ie no change */
     readonly gasPriceMultiplier: number = 100;
-<<<<<<< HEAD
+    /** Subgraph configurations */
+    readonly subgraphConfig: SubgraphConfig;
+    /** OrderManager configurations */
+    readonly orderManagerConfig: OrderManagerConfig;
     /** Optional transaction gas multiplier */
     readonly transactionGas?: string;
     /** RainSolver transport configuration */
     readonly rainSolverTransportConfig?: RainSolverTransportConfig;
-=======
-    /** Subgraph configurations */
-    readonly subgraphConfig: SubgraphConfig;
-    /** OrderManager configurations */
-    readonly orderManagerConfig: OrderManagerConfig;
->>>>>>> 4e673dfe
 
     /** Current gas price of the operating chain */
     gasPrice = 0n;
