import axios from "axios";
import { ethers } from "ethers";
import { ChainId } from "sushi";
import { versions } from "process";
import { PublicClient } from "viem";
import { processLps } from "./utils";
import { initAccounts } from "./account";
import { processOrders } from "./processOrders";
import { Context, Span } from "@opentelemetry/api";
import { checkSgStatus, handleSgResults } from "./sg";
import { Tracer } from "@opentelemetry/sdk-trace-base";
<<<<<<< HEAD
import { getQuery, SgOrder, statusCheckQuery } from "./query";
import { createViemClient, getChainConfig, getDataFetcher } from "./config";
import { BotConfig, BundledOrders, CliOptions, RoundReport, SgFilter, RpcRecord } from "./types";
=======
import { BotConfig, CliOptions, RoundReport, RpcRecord, SgFilter } from "./types";
import {
    getChainConfig,
    getDataFetcher,
    onFetchRequest,
    onFetchResponse,
    createViemClient,
} from "./config";
>>>>>>> 64cce4da

/**
 * Get the order details from a source, i.e array of subgraphs and/or a local json file
 * @param sgs - The subgraph endpoint URL(s) to query for orders' details
 * @param json - Path to a json file containing orders structs
 * @param signer - The ethers signer
 * @param sgFilters - The filters for subgraph query
 * @param span
 */
export async function getOrderDetails(
    sgs: string[],
    sgFilters?: SgFilter,
    span?: Span,
    timeout?: number,
): Promise<SgOrder[]> {
    const hasjson = false;
    const ordersDetails: SgOrder[] = [];
    const isInvalidSg = !Array.isArray(sgs) || sgs.length === 0;

    if (isInvalidSg) throw "type of provided sources for reading orders are invalid";
    else {
        let availableSgs: string[] = [];
        const promises: Promise<any>[] = [];
        if (!isInvalidSg) {
            const validSgs: string[] = [];
            const statusCheckPromises: Promise<any>[] = [];
            sgs.forEach((v) => {
                if (v && typeof v === "string") {
                    statusCheckPromises.push(
                        axios.post(
                            v,
                            { query: statusCheckQuery },
                            { headers: { "Content-Type": "application/json" }, timeout },
                        ),
                    );
                    validSgs.push(v);
                }
            });
            const statusResult = await Promise.allSettled(statusCheckPromises);
            ({ availableSgs } = checkSgStatus(validSgs, statusResult, span, hasjson));

            availableSgs.forEach((v) => {
                if (v && typeof v === "string")
                    promises.push(
                        getQuery(
                            v,
                            sgFilters?.orderHash,
                            sgFilters?.orderOwner,
                            sgFilters?.orderbook,
                        ),
                    );
            });
        }

        const responses = await Promise.allSettled(promises);
        ordersDetails.push(...handleSgResults(availableSgs, responses, span, hasjson));
    }
    return ordersDetails;
}

/**
 * Get the general and network configuration required for the bot to operate
 * @param rpcUrls - The RPC URL array
 * @param walletKey - The wallet mnemonic phrase or private key
 * @param arbAddress - The Rain Arb contract address deployed on the network
 * @param options - (optional) Optional parameters, liquidity providers
 * @returns The configuration object
 */
export async function getConfig(
    rpcUrls: string[],
    walletKey: string,
    arbAddress: string,
    options: CliOptions,
    tracer?: Tracer,
    ctx?: Context,
): Promise<BotConfig> {
    if (!ethers.utils.isAddress(arbAddress)) throw "invalid arb contract address";
    if (options.genericArbAddress && !ethers.utils.isAddress(options.genericArbAddress)) {
        throw "invalid generic arb contract address";
    }

    let timeout = 15_000;
    if (options.timeout) {
        if (typeof options.timeout === "number") {
            if (!Number.isInteger(options.timeout) || options.timeout == 0)
                throw "invalid timeout, must be an integer greater than 0";
            else timeout = options.timeout * 1000;
        } else if (typeof options.timeout === "string") {
            if (/^\d+$/.test(options.timeout)) timeout = Number(options.timeout) * 1000;
            else throw "invalid timeout, must be an integer greater than 0";
            if (timeout == 0) throw "invalid timeout, must be an integer greater than 0";
        } else throw "invalid timeout, must be an integer greater than 0";
    }

    let gasCoveragePercentage = "100";
    if (options.gasCoverage) {
        if (/^[0-9]+$/.test(options.gasCoverage)) {
            gasCoveragePercentage = options.gasCoverage;
        } else throw "invalid gas coverage percentage, must be an integer greater than equal 0";
    }

    let hops = 1;
    if (options.hops) {
        if (typeof options.hops === "number") {
            hops = options.hops;
            if (hops === 0) throw "invalid hops value, must be an integer greater than 0";
        } else if (typeof options.hops === "string" && /^[0-9]+$/.test(options.hops)) {
            hops = Number(options.hops);
            if (hops === 0) throw "invalid hops value, must be an integer greater than 0";
        } else throw "invalid hops value, must be an integer greater than 0";
    }

    let retries = 1;
    if (options.retries) {
        if (typeof options.retries === "number") {
            retries = options.retries;
            if (retries < 1 || retries > 3)
                throw "invalid retries value, must be an integer between 1 - 3";
        } else if (typeof options.retries === "string" && /^[0-9]+$/.test(options.retries)) {
            retries = Number(options.retries);
            if (retries < 1 || retries > 3)
                throw "invalid retries value, must be an integer between 1 - 3";
        } else throw "invalid retries value, must be an integer between 1 - 3";
    }

    let route: "single" | "multi" | undefined = "single";
    if (options.route) {
        const temp = options.route.toLowerCase();
        if (temp === "full") route = undefined;
        if (temp === "multi") route = "multi";
        if (temp === "single") route = "single";
    }

    const chainId = (await getChainId(rpcUrls)) as ChainId;
    const config = getChainConfig(chainId) as any as BotConfig;
    if (!config) throw `Cannot find configuration for the network with chain id: ${chainId}`;

    const rpcRecords: Record<string, RpcRecord> = {};
    rpcUrls.forEach(
        (v) =>
            (rpcRecords[v.endsWith("/") ? v : v + "/"] = {
                req: 0,
                success: 0,
                failure: 0,
                cache: {},
            }),
    );
    config.onFetchRequest = (request: Request) => {
        onFetchRequest(request, rpcRecords);
    };
    config.onFetchResponse = (response: Response) => {
        onFetchResponse(response.clone(), rpcRecords);
    };

    const lps = processLps(options.lps);
    const viemClient = await createViemClient(
        chainId,
        rpcUrls,
        options.publicRpc,
        undefined,
        options.timeout,
        undefined,
        config,
    );
    const watchClient = await createViemClient(
        chainId,
        options.watchRpc,
        false,
        undefined,
        options.timeout,
        undefined,
        config,
    );
    const dataFetcher = await getDataFetcher(
        viemClient as any as PublicClient,
        lps,
        options.publicRpc,
    );

    config.rpc = rpcUrls;
    config.arbAddress = arbAddress;
    config.genericArbAddress = options.genericArbAddress;
    config.timeout = timeout;
    config.writeRpc = options.writeRpc;
    config.maxRatio = !!options.maxRatio;
    config.hops = hops;
    config.retries = retries;
    config.gasCoveragePercentage = gasCoveragePercentage;
    config.lps = lps;
    config.viemClient = viemClient as any as PublicClient;
    config.dataFetcher = dataFetcher;
    config.watchedTokens = options.tokens ?? [];
    config.selfFundOrders = options.selfFundOrders;
    config.watchClient = watchClient;
    config.publicRpc = options.publicRpc;
    config.walletKey = walletKey;
    config.watchRpc = options.watchRpc;
    config.route = route;
    config.rpcRecords = rpcRecords;

    // init accounts
    const { mainAccount, accounts } = await initAccounts(walletKey, config, options, tracer, ctx);
    config.mainAccount = mainAccount;
    config.accounts = accounts;

    return config;
}

/**
 * Method to find and take arbitrage trades for Rain Orderbook orders against some liquidity providers
 * @param config - The configuration object
 * @param ordersDetails - The order details queried from subgraph
 * @param options - The options for clear, such as 'gasCoveragePercentage''
 * @param tracer
 * @param ctx
 * @returns The report of details of cleared orders
 */
export async function clear(
    config: BotConfig,
    bundledOrders: BundledOrders[][],
    tracer: Tracer,
    ctx: Context,
): Promise<RoundReport> {
    const version = versions.node;
    const majorVersion = Number(version.slice(0, version.indexOf(".")));

    if (majorVersion >= 18) return await processOrders(config, bundledOrders, tracer, ctx);
    else throw `NodeJS v18 or higher is required for running the app, current version: ${version}`;
}

async function getChainId(rpcs: string[]): Promise<number> {
    for (let i = 0; i < rpcs.length; i++) {
        try {
            const provider = new ethers.providers.JsonRpcProvider(rpcs[i]);
            return (await provider.getNetwork()).chainId;
        } catch (error) {
            if (i === rpcs.length - 1) throw error;
        }
    }
    throw "Failed to get chain id";
}<|MERGE_RESOLUTION|>--- conflicted
+++ resolved
@@ -9,12 +9,8 @@
 import { Context, Span } from "@opentelemetry/api";
 import { checkSgStatus, handleSgResults } from "./sg";
 import { Tracer } from "@opentelemetry/sdk-trace-base";
-<<<<<<< HEAD
 import { getQuery, SgOrder, statusCheckQuery } from "./query";
-import { createViemClient, getChainConfig, getDataFetcher } from "./config";
 import { BotConfig, BundledOrders, CliOptions, RoundReport, SgFilter, RpcRecord } from "./types";
-=======
-import { BotConfig, CliOptions, RoundReport, RpcRecord, SgFilter } from "./types";
 import {
     getChainConfig,
     getDataFetcher,
@@ -22,7 +18,6 @@
     onFetchResponse,
     createViemClient,
 } from "./config";
->>>>>>> 64cce4da
 
 /**
  * Get the order details from a source, i.e array of subgraphs and/or a local json file
