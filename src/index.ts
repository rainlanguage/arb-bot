--- conflicted
+++ resolved
@@ -7,15 +7,11 @@
 import { initAccounts } from "./account";
 import { processOrders } from "./processOrders";
 import { Context, Span } from "@opentelemetry/api";
-import { getQuery, SgOrder, statusCheckQuery } from "./query";
 import { checkSgStatus, handleSgResults } from "./sg";
 import { Tracer } from "@opentelemetry/sdk-trace-base";
-<<<<<<< HEAD
-import { BotConfig, BundledOrders, CliOptions, RoundReport, SgFilter } from "./types";
-=======
-import { BotConfig, CliOptions, RoundReport, RpcRecord, SgFilter } from "./types";
->>>>>>> 1f23f320
+import { getQuery, SgOrder, statusCheckQuery } from "./query";
 import { createViemClient, getChainConfig, getDataFetcher } from "./config";
+import { BotConfig, BundledOrders, CliOptions, RoundReport, SgFilter, RpcRecord } from "./types";
 
 /**
  * Get the order details from a source, i.e array of subgraphs and/or a local json file
@@ -151,6 +147,7 @@
 
     const chainId = (await getChainId(rpcUrls)) as ChainId;
     const config = getChainConfig(chainId) as any as BotConfig;
+    if (!config) throw `Cannot find configuration for the network with chain id: ${chainId}`;
 
     const rpcRecords: Record<string, RpcRecord> = {};
     rpcUrls.forEach((v) => (rpcRecords[v] = { req: 0, success: 0, failure: 0 }));
@@ -180,14 +177,16 @@
                 };
         }
     };
+
     const lps = processLps(options.lps);
     const viemClient = await createViemClient(
         chainId,
         rpcUrls,
-<<<<<<< HEAD
         options.publicRpc,
         undefined,
         options.timeout,
+        undefined,
+        config,
     );
     const watchClient = await createViemClient(
         chainId,
@@ -195,22 +194,14 @@
         false,
         undefined,
         options.timeout,
+        undefined,
+        config,
     );
     const dataFetcher = await getDataFetcher(
         viemClient as any as PublicClient,
         lps,
         options.publicRpc,
     );
-=======
-        false,
-        undefined,
-        options.timeout,
-        undefined,
-        config,
-    );
-    const dataFetcher = await getDataFetcher(viemClient as any as PublicClient, lps, false);
->>>>>>> 1f23f320
-    if (!config) throw `Cannot find configuration for the network with chain id: ${chainId}`;
 
     config.rpc = rpcUrls;
     config.arbAddress = arbAddress;
@@ -229,12 +220,9 @@
     config.watchClient = watchClient;
     config.publicRpc = options.publicRpc;
     config.walletKey = walletKey;
-<<<<<<< HEAD
     config.watchRpc = options.watchRpc;
-=======
     config.route = route;
     config.rpcRecords = rpcRecords;
->>>>>>> 1f23f320
 
     // init accounts
     const { mainAccount, accounts } = await initAccounts(walletKey, config, options, tracer, ctx);
