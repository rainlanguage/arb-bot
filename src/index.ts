import axios from "axios";
import { ethers } from "ethers";
import { ChainId } from "sushi";
import { versions } from "process";
import { PublicClient } from "viem";
import { AppOptions } from "./yaml";
import { DeployerAbi } from "./abis";
import { initAccounts } from "./account";
import { processOrders } from "./processOrders";
import { Context, Span } from "@opentelemetry/api";
import { checkSgStatus, handleSgResults } from "./sg";
import { Tracer } from "@opentelemetry/sdk-trace-base";
import { querySgOrders, SgOrder, statusCheckQuery } from "./query";
<<<<<<< HEAD
import { SgFilter, BotConfig, RoundReport, BundledOrders, OperationState } from "./types";
import {
    processLps,
    getChainConfig,
    getDataFetcher,
    onFetchRequest,
    onFetchResponse,
    createViemClient,
} from "./config";
=======
import { processLps, getChainConfig, getDataFetcher, createViemClient } from "./config";
import {
    SgFilter,
    BotConfig,
    CliOptions,
    RoundReport,
    BundledOrders,
    OperationState,
} from "./types";
>>>>>>> ea923b01

/**
 * Get the order details from a source, i.e array of subgraphs and/or a local json file
 * @param sgs - The subgraph endpoint URL(s) to query for orders' details
 * @param json - Path to a json file containing orders structs
 * @param signer - The ethers signer
 * @param sgFilters - The filters for subgraph query
 * @param span
 */
export async function getOrderDetails(
    sgs: string[],
    sgFilters?: SgFilter,
    span?: Span,
    timeout?: number,
): Promise<SgOrder[]> {
    const hasjson = false;
    const ordersDetails: SgOrder[] = [];
    const isInvalidSg = !Array.isArray(sgs) || sgs.length === 0;

    if (isInvalidSg) throw "type of provided sources for reading orders are invalid";
    else {
        let availableSgs: string[] = [];
        const promises: Promise<any>[] = [];
        if (!isInvalidSg) {
            const validSgs: string[] = [];
            const statusCheckPromises: Promise<any>[] = [];
            sgs.forEach((v) => {
                if (v && typeof v === "string") {
                    statusCheckPromises.push(
                        axios.post(
                            v,
                            { query: statusCheckQuery },
                            { headers: { "Content-Type": "application/json" }, timeout },
                        ),
                    );
                    validSgs.push(v);
                }
            });
            const statusResult = await Promise.allSettled(statusCheckPromises);
            ({ availableSgs } = checkSgStatus(validSgs, statusResult, span, hasjson));

            availableSgs.forEach((v) => {
                if (v && typeof v === "string") promises.push(querySgOrders(v, sgFilters));
            });
        }

        const responses = await Promise.allSettled(promises);
        ordersDetails.push(...handleSgResults(availableSgs, responses, span, hasjson));
    }
    return ordersDetails;
}

/**
 * Get the general and network configuration required for the bot to operate
 * @param rpcUrls - The RPC URL array
 * @param walletKey - The wallet mnemonic phrase or private key
 * @param arbAddress - The Rain Arb contract address deployed on the network
 * @param options - (optional) Optional parameters, liquidity providers
 * @returns The configuration object
 */
export async function getConfig(
    rpcUrls: string[],
    walletKey: string,
    arbAddress: string,
<<<<<<< HEAD
    options: AppOptions,
=======
    options: CliOptions,
    state: OperationState,
>>>>>>> ea923b01
    tracer?: Tracer,
    ctx?: Context,
): Promise<BotConfig> {
    const chainId = (await getChainId(rpcUrls)) as ChainId;
    const config = getChainConfig(chainId) as any as BotConfig;
    if (!config) throw `Cannot find configuration for the network with chain id: ${chainId}`;

<<<<<<< HEAD
    // init rpc state
    const rpcState = new RpcState(rpcUrls);
    config.onFetchRequest = (request: Request) => {
        onFetchRequest(request, rpcState);
    };
    config.onFetchResponse = (response: Response) => {
        onFetchResponse(response.clone(), rpcState);
    };

    const lps = processLps(options.liquidityProviders);
    const viemClient = await createViemClient(
        chainId,
        rpcUrls,
        false,
        undefined,
        options.timeout,
        undefined,
        config,
    );
    const dataFetcher = await getDataFetcher(viemClient as any as PublicClient, lps, false);
=======
    const lps = processLps(options.lps);
    const viemClient = await createViemClient(
        chainId,
        state.rpc,
        undefined,
        options.timeout,
        undefined,
    );
    const dataFetcher = await getDataFetcher(viemClient as any as PublicClient, state.rpc, lps);
>>>>>>> ea923b01

    const interpreter = await (async () => {
        try {
            return await viemClient.readContract({
                address: options.dispair as `0x${string}`,
                abi: DeployerAbi,
                functionName: "iInterpreter",
            });
        } catch {
            throw "failed to get dispair interpreter address";
        }
    })();
    const store = await (async () => {
        try {
            return await viemClient.readContract({
                address: options.dispair as `0x${string}`,
                abi: DeployerAbi,
                functionName: "iStore",
            });
        } catch {
            throw "failed to get dispair store address";
        }
    })();

    config.rpc = rpcUrls;
    config.arbAddress = arbAddress;
    config.genericArbAddress = options.genericArbAddress;
    config.timeout = options.timeout;
    config.writeRpc = options.writeRpc;
    config.maxRatio = !!options.maxRatio;
    config.hops = options.hops;
    config.retries = options.retries;
    config.gasCoveragePercentage = options.gasCoveragePercentage;
    config.lps = lps;
    config.viemClient = viemClient as any as PublicClient;
    config.dataFetcher = dataFetcher;
    config.watchedTokens = [];
    config.selfFundOrders = options.selfFundOrders;
    config.publicRpc = false;
    config.walletKey = walletKey;
<<<<<<< HEAD
    config.route = options.route;
    config.rpcState = rpcState;
=======
    config.route = route;
>>>>>>> ea923b01
    config.gasPriceMultiplier = options.gasPriceMultiplier;
    config.gasLimitMultiplier = options.gasLimitMultiplier;
    config.txGas = options.txGas;
    config.quoteGas = options.quoteGas;
    config.rpOnly = options.rpOnly;
    config.dispair = {
        interpreter,
        store,
        deployer: options.dispair,
    };

    // init accounts
    const { mainAccount, accounts } = await initAccounts(
        walletKey,
        config,
        state,
        options,
        tracer,
        ctx,
    );
    config.mainAccount = mainAccount;
    config.accounts = accounts;

    return config;
}

/**
 * Method to find and take arbitrage trades for Rain Orderbook orders against some liquidity providers
 * @param config - The configuration object
 * @param ordersDetails - The order details queried from subgraph
 * @param options - The options for clear, such as 'gasCoveragePercentage''
 * @param tracer
 * @param ctx
 * @returns The report of details of cleared orders
 */
export async function clear(
    config: BotConfig,
    bundledOrders: BundledOrders[][],
    state: OperationState,
    tracer: Tracer,
    ctx: Context,
): Promise<RoundReport> {
    const version = versions.node;
    const majorVersion = Number(version.slice(0, version.indexOf(".")));

    if (majorVersion >= 18) return await processOrders(config, bundledOrders, state, tracer, ctx);
    else throw `NodeJS v18 or higher is required for running the app, current version: ${version}`;
}

async function getChainId(rpcs: string[]): Promise<number> {
    for (let i = 0; i < rpcs.length; i++) {
        try {
            const provider = new ethers.providers.JsonRpcProvider(rpcs[i]);
            return (await provider.getNetwork()).chainId;
        } catch (error) {
            if (i === rpcs.length - 1) throw error;
        }
    }
    throw "Failed to get chain id";
}<|MERGE_RESOLUTION|>--- conflicted
+++ resolved
@@ -11,17 +11,6 @@
 import { checkSgStatus, handleSgResults } from "./sg";
 import { Tracer } from "@opentelemetry/sdk-trace-base";
 import { querySgOrders, SgOrder, statusCheckQuery } from "./query";
-<<<<<<< HEAD
-import { SgFilter, BotConfig, RoundReport, BundledOrders, OperationState } from "./types";
-import {
-    processLps,
-    getChainConfig,
-    getDataFetcher,
-    onFetchRequest,
-    onFetchResponse,
-    createViemClient,
-} from "./config";
-=======
 import { processLps, getChainConfig, getDataFetcher, createViemClient } from "./config";
 import {
     SgFilter,
@@ -31,7 +20,6 @@
     BundledOrders,
     OperationState,
 } from "./types";
->>>>>>> ea923b01
 
 /**
  * Get the order details from a source, i.e array of subgraphs and/or a local json file
@@ -96,12 +84,7 @@
     rpcUrls: string[],
     walletKey: string,
     arbAddress: string,
-<<<<<<< HEAD
     options: AppOptions,
-=======
-    options: CliOptions,
-    state: OperationState,
->>>>>>> ea923b01
     tracer?: Tracer,
     ctx?: Context,
 ): Promise<BotConfig> {
@@ -109,28 +92,6 @@
     const config = getChainConfig(chainId) as any as BotConfig;
     if (!config) throw `Cannot find configuration for the network with chain id: ${chainId}`;
 
-<<<<<<< HEAD
-    // init rpc state
-    const rpcState = new RpcState(rpcUrls);
-    config.onFetchRequest = (request: Request) => {
-        onFetchRequest(request, rpcState);
-    };
-    config.onFetchResponse = (response: Response) => {
-        onFetchResponse(response.clone(), rpcState);
-    };
-
-    const lps = processLps(options.liquidityProviders);
-    const viemClient = await createViemClient(
-        chainId,
-        rpcUrls,
-        false,
-        undefined,
-        options.timeout,
-        undefined,
-        config,
-    );
-    const dataFetcher = await getDataFetcher(viemClient as any as PublicClient, lps, false);
-=======
     const lps = processLps(options.lps);
     const viemClient = await createViemClient(
         chainId,
@@ -140,7 +101,6 @@
         undefined,
     );
     const dataFetcher = await getDataFetcher(viemClient as any as PublicClient, state.rpc, lps);
->>>>>>> ea923b01
 
     const interpreter = await (async () => {
         try {
@@ -181,12 +141,8 @@
     config.selfFundOrders = options.selfFundOrders;
     config.publicRpc = false;
     config.walletKey = walletKey;
-<<<<<<< HEAD
     config.route = options.route;
     config.rpcState = rpcState;
-=======
-    config.route = route;
->>>>>>> ea923b01
     config.gasPriceMultiplier = options.gasPriceMultiplier;
     config.gasLimitMultiplier = options.gasLimitMultiplier;
     config.txGas = options.txGas;
